# -*- coding: utf-8 -*-

from importlib import reload
import os
import sys

<<<<<<< HEAD
if sys.version_info >= (3, 4):
    from importlib import reload

import pytest

=======
>>>>>>> b87cfe6c
import gridsync


def test_the_approval_of_RMS():  # :)
    assert gridsync.__license__.startswith("GPL")


def test_pkgdir(monkeypatch):
    monkeypatch.setattr("sys.frozen", False, raising=False)
    assert gridsync.pkgdir == os.path.dirname(
        os.path.realpath(gridsync.__file__)
    )


def test_frozen_pkgdir(monkeypatch):
    monkeypatch.setattr("sys.frozen", True, raising=False)
    reload(gridsync)
    assert gridsync.pkgdir == os.path.dirname(os.path.realpath(sys.executable))


@pytest.mark.xfail(strict=False)
# XXX/FIXME: Failing on fresh CentOS-7 environment; look into this later...
def test_append_tahoe_bundle_to_PATH(monkeypatch):
    monkeypatch.setattr("sys.frozen", True, raising=False)
    old_path = os.environ["PATH"]
    reload(gridsync)
    modified_path = os.environ["PATH"]
    tahoe_dir = os.pathsep + os.path.join(gridsync.pkgdir, "Tahoe-LAFS")
    assert modified_path != old_path and modified_path.endswith(tahoe_dir)


def test_frozen_del_reactor(monkeypatch):
    monkeypatch.setattr("sys.frozen", True, raising=False)
    sys.modules["twisted.internet.reactor"] = "test"
    reload(gridsync)
    assert "twisted.internet.reactor" not in sys.modules


def test_frozen_del_reactor_pass_without_twisted(monkeypatch):
    monkeypatch.setattr("sys.frozen", True, raising=False)
    reload(gridsync)
    assert "twisted.internet.reactor" not in sys.modules


def test_config_dir_win32(monkeypatch):
    monkeypatch.setattr("sys.platform", "win32")
    monkeypatch.setenv("APPDATA", "C:\\Users\\test\\AppData\\Roaming")
    reload(gridsync)
    assert gridsync.config_dir == os.path.join(
        os.getenv("APPDATA"), gridsync.APP_NAME
    )


def test_config_dir_darwin(monkeypatch):
    monkeypatch.setattr("sys.platform", "darwin")
    reload(gridsync)
    assert gridsync.config_dir == os.path.join(
        os.path.expanduser("~"),
        "Library",
        "Application Support",
        gridsync.APP_NAME,
    )


def test_config_dir_other(monkeypatch):
    monkeypatch.setattr("sys.platform", "linux")
    reload(gridsync)
    assert gridsync.config_dir == os.path.join(
        os.path.expanduser("~"), ".config", gridsync.APP_NAME.lower()
    )


def test_config_dir_xdg_config_home(monkeypatch):
    monkeypatch.setattr("sys.platform", "linux")
    monkeypatch.setenv("XDG_CONFIG_HOME", "/test")
    reload(gridsync)
    assert gridsync.config_dir == os.path.join(
        "/test", gridsync.APP_NAME.lower()
    )


def test_resource():
    assert gridsync.resource("test") == os.path.join(
        gridsync.pkgdir, "resources", "test"
    )<|MERGE_RESOLUTION|>--- conflicted
+++ resolved
@@ -4,14 +4,8 @@
 import os
 import sys
 
-<<<<<<< HEAD
-if sys.version_info >= (3, 4):
-    from importlib import reload
-
 import pytest
 
-=======
->>>>>>> b87cfe6c
 import gridsync
 
 
