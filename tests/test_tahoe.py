--- conflicted
+++ resolved
@@ -14,7 +14,6 @@
 from pytest_twisted import ensureDeferred, inlineCallbacks
 from twisted.internet.defer import Deferred, succeed
 from twisted.internet.testing import MemoryReactorClock
-from twisted.internet.defer import succeed
 
 from gridsync.crypto import randstr
 from gridsync.errors import TahoeCommandError, TahoeError, TahoeWebError
@@ -63,11 +62,11 @@
     return succeed(response)
 
 
-<<<<<<< HEAD
 async def noop_scan_storage_plugins(self):
-=======
+    pass
+
+
 async def fake_await_ready(self) -> None:
->>>>>>> fba4e9f2
     pass
 
 
@@ -564,13 +563,9 @@
     }"""
     monkeypatch.setattr("treq.get", fake_get)
     monkeypatch.setattr("treq.content", lambda _: succeed(json_content))
-<<<<<<< HEAD
     num_connected, num_known, available_space = yield Deferred.fromCoroutine(
         tahoe.get_grid_status()
     )
-=======
-    num_connected, num_known, available_space = yield tahoe.get_grid_status()
->>>>>>> fba4e9f2
     assert (num_connected, num_known, available_space) == (2, 3, 3072)
 
 
@@ -579,11 +574,7 @@
     html = b"Connected to <span>3</span>of <span>10</span>"
     monkeypatch.setattr("treq.get", fake_get)
     monkeypatch.setattr("treq.content", lambda _: succeed(html))
-<<<<<<< HEAD
     output = yield Deferred.fromCoroutine(tahoe.get_connected_servers())
-=======
-    output = yield tahoe.get_connected_servers()
->>>>>>> fba4e9f2
     assert output == 3
 
 
@@ -703,7 +694,6 @@
 
 @inlineCallbacks
 def test_tahoe_mkdir(tahoe, monkeypatch):
-<<<<<<< HEAD
     monkeypatch.setattr(
         "gridsync.tahoe.Tahoe.await_ready", lambda _: succeed(None)
     )
@@ -712,31 +702,20 @@
         "treq.content", lambda _: succeed(b"URI:DIR2:abc234:def567")
     )
     output = yield Deferred.fromCoroutine(tahoe.mkdir())
-=======
-    monkeypatch.setattr("gridsync.tahoe.Tahoe.await_ready", fake_await_ready)
-    monkeypatch.setattr("treq.post", fake_post)
-    monkeypatch.setattr("treq.content", lambda _: succeed(b"URI:DIR2:abc234:def567"))
-    output = yield tahoe.mkdir()
->>>>>>> fba4e9f2
     assert output == "URI:DIR2:abc234:def567"
 
 
 @inlineCallbacks
 def test_tahoe_mkdir_fail_code_500(tahoe, monkeypatch):
-<<<<<<< HEAD
     monkeypatch.setattr(
         "gridsync.tahoe.Tahoe.await_ready", lambda _: succeed(None)
     )
-=======
-    monkeypatch.setattr("gridsync.tahoe.Tahoe.await_ready", fake_await_ready)
->>>>>>> fba4e9f2
     monkeypatch.setattr("treq.post", fake_post_code_500)
     monkeypatch.setattr("treq.content", lambda _: succeed(b"test content"))
     with pytest.raises(TahoeWebError):
         yield Deferred.fromCoroutine(tahoe.mkdir())
 
 
-<<<<<<< HEAD
 @ensureDeferred
 async def test_tahoe_upload(tahoe, monkeypatch):
     monkeypatch.setattr(
@@ -763,26 +742,6 @@
     monkeypatch.setattr("treq.put", fake_put_code_500)
     monkeypatch.setattr("treq.content", lambda _: succeed(b"test content"))
     await tahoe.create_rootcap()
-=======
-@inlineCallbacks
-def test_tahoe_upload(tahoe, monkeypatch):
-    monkeypatch.setattr("gridsync.tahoe.Tahoe.mkdir", lambda _: "URI:DIR2:abc")
-    monkeypatch.setattr("gridsync.tahoe.Tahoe.await_ready", fake_await_ready)
-    monkeypatch.setattr("treq.put", fake_put)
-    monkeypatch.setattr("treq.content", lambda _: succeed(b"test_cap"))
-    yield tahoe.create_rootcap()
-    output = yield tahoe.upload(os.path.join(tahoe.nodedir, "tahoe.cfg"))
-    assert output == "test_cap"
-
-
-@inlineCallbacks
-def test_tahoe_upload_fail_code_500(tahoe, monkeypatch):
-    monkeypatch.setattr("gridsync.tahoe.Tahoe.mkdir", lambda _: "URI:DIR2:abc")
-    monkeypatch.setattr("gridsync.tahoe.Tahoe.await_ready", fake_await_ready)
-    monkeypatch.setattr("treq.put", fake_put_code_500)
-    monkeypatch.setattr("treq.content", lambda _: succeed(b"test content"))
-    yield tahoe.create_rootcap()
->>>>>>> fba4e9f2
     with pytest.raises(TahoeWebError):
         await tahoe.upload(os.path.join(tahoe.nodedir, "tahoe.cfg"))
 
@@ -793,13 +752,9 @@
         collector(b"test_content")  # f.write(b'test_content')
         return succeed(None)
 
-<<<<<<< HEAD
     monkeypatch.setattr(
         "gridsync.tahoe.Tahoe.await_ready", lambda _: succeed(None)
     )
-=======
-    monkeypatch.setattr("gridsync.tahoe.Tahoe.await_ready", fake_await_ready)
->>>>>>> fba4e9f2
     monkeypatch.setattr("treq.get", fake_get)
     monkeypatch.setattr("treq.collect", fake_collect)
     location = os.path.join(tahoe.nodedir, "test_downloaded_file")
@@ -809,83 +764,53 @@
         assert content == "test_content"
 
 
-<<<<<<< HEAD
 @ensureDeferred
 async def test_tahoe_download_fail_code_500(tahoe, monkeypatch):
     monkeypatch.setattr(
         "gridsync.tahoe.Tahoe.await_ready", lambda _: succeed(None)
     )
-=======
-@inlineCallbacks
-def test_tahoe_download_fail_code_500(tahoe, monkeypatch):
-    monkeypatch.setattr("gridsync.tahoe.Tahoe.await_ready", fake_await_ready)
->>>>>>> fba4e9f2
     monkeypatch.setattr("treq.get", fake_get_code_500)
     monkeypatch.setattr("treq.content", lambda _: succeed(b"test content"))
     with pytest.raises(TahoeWebError):
         await tahoe.download("test_cap", os.path.join(tahoe.nodedir, "nofile"))
 
 
-<<<<<<< HEAD
 @ensureDeferred
 async def test_tahoe_link(tahoe, monkeypatch):
     monkeypatch.setattr(
         "gridsync.tahoe.Tahoe.await_ready", lambda _: succeed(None)
     )
-=======
-@inlineCallbacks
-def test_tahoe_link(tahoe, monkeypatch):
-    monkeypatch.setattr("gridsync.tahoe.Tahoe.await_ready", fake_await_ready)
->>>>>>> fba4e9f2
     monkeypatch.setattr("treq.post", fake_post)
     await tahoe.link("test_dircap", "test_childname", "test_childcap")
     assert True
 
 
-<<<<<<< HEAD
 @ensureDeferred
 async def test_tahoe_link_fail_code_500(tahoe, monkeypatch):
     monkeypatch.setattr(
         "gridsync.tahoe.Tahoe.await_ready", lambda _: succeed(None)
     )
-=======
-@inlineCallbacks
-def test_tahoe_link_fail_code_500(tahoe, monkeypatch):
-    monkeypatch.setattr("gridsync.tahoe.Tahoe.await_ready", fake_await_ready)
->>>>>>> fba4e9f2
     monkeypatch.setattr("treq.post", fake_post_code_500)
     monkeypatch.setattr("treq.content", lambda _: succeed(b"test content"))
     with pytest.raises(TahoeWebError):
         await tahoe.link("test_dircap", "test_childname", "test_childcap")
 
 
-<<<<<<< HEAD
 @ensureDeferred
 async def test_tahoe_unlink(tahoe, monkeypatch):
     monkeypatch.setattr(
         "gridsync.tahoe.Tahoe.await_ready", lambda _: succeed(None)
     )
-=======
-@inlineCallbacks
-def test_tahoe_unlink(tahoe, monkeypatch):
-    monkeypatch.setattr("gridsync.tahoe.Tahoe.await_ready", fake_await_ready)
->>>>>>> fba4e9f2
     monkeypatch.setattr("treq.post", fake_post)
     await tahoe.unlink("test_dircap", "test_childname")
     assert True
 
 
-<<<<<<< HEAD
 @ensureDeferred
 async def test_tahoe_unlink_fail_code_500(tahoe, monkeypatch):
     monkeypatch.setattr(
         "gridsync.tahoe.Tahoe.await_ready", lambda _: succeed(None)
     )
-=======
-@inlineCallbacks
-def test_tahoe_unlink_fail_code_500(tahoe, monkeypatch):
-    monkeypatch.setattr("gridsync.tahoe.Tahoe.await_ready", fake_await_ready)
->>>>>>> fba4e9f2
     monkeypatch.setattr("treq.post", fake_post_code_500)
     monkeypatch.setattr("treq.content", lambda _: succeed(b"test content"))
     with pytest.raises(TahoeWebError):
