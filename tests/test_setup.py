# -*- coding: utf-8 -*-

import json
import os
from typing import Awaitable, Callable
from unittest.mock import MagicMock, Mock

import pytest
import yaml
<<<<<<< HEAD
from pytest_twisted import ensureDeferred, inlineCallbacks
from twisted.internet.defer import Deferred, succeed
=======
from pytest_twisted import inlineCallbacks
from tahoe_capabilities import (
    DirectoryWriteCapability,
    SSKDirectoryWrite,
    danger_real_capability_string,
)
from tahoe_capabilities.strategies import chk_reads, ssk_writes
>>>>>>> fba4e9f2

from gridsync import resource
from gridsync.errors import TorError, UpgradeRequiredError
from gridsync.setup import (
    SetupRunner,
    is_onion_grid,
    is_zkap_grid,
    prompt_for_folder_name,
    prompt_for_grid_name,
    validate_folders,
    validate_grid,
    validate_settings,
)
from gridsync.tahoe import Tahoe

directory_writes = ssk_writes().map(SSKDirectoryWrite)


async def fake_any_awaitable(*a, **kw) -> None:
    pass


def fake_create_rootcap(self) -> Deferred[str]:
    return succeed("URI")


def fake_upload(result: str) -> Callable[[object, str], Awaitable[str]]:
    async def fake_upload(self, local_path: str) -> str:
        return result

    return fake_upload


def broken_create_rootcap(self) -> Deferred[str]:
    raise OSError()


@pytest.mark.parametrize(
    "settings,result",
    [
        [
            {
                "introducer": "pb://a@example.org:9999/b",
                "storage": {
                    "v0-aaaaaaaa": {
                        "anonymous-storage-FURL": "pb://a@1.example.org:9999/b",
                        "nickname": "node-1",
                    }
                },
            },
            False,
        ],
        [
            {
                "introducer": "pb://a@example.onion:9999/b",
                "storage": {
                    "v0-aaaaaaaa": {
                        "anonymous-storage-FURL": "pb://a@1.example.org:9999/b",
                        "nickname": "node-1",
                    }
                },
            },
            True,
        ],
        [
            {
                "introducer": "pb://a@example.org:9999/b",
                "storage": {
                    "v0-aaaaaaaa": {
                        "anonymous-storage-FURL": "pb://a@1.example.onion:9999/b",
                        "nickname": "node-1",
                    }
                },
            },
            True,
        ],
    ],
)
def test_is_onion_grid(settings, result):
    assert is_onion_grid(settings) == result


@pytest.mark.parametrize(
    "settings,result",
    [
        [{}, (False, set())],
        [
            {
                "nickname": "TestGrid",
                "zkap_payment_url_root": "https://example.org/payment/",
                "storage": {
                    "v0-aaaaaaaa": {
                        "nickname": "storage001",
                        "storage-options": [
                            {
                                "ristretto-issuer-root-url": "https://payments.example.org/"
                            }
                        ],
                    },
                    "v0-bbbbbbbb": {
                        "nickname": "storage002",
                        "storage-options": [
                            {
                                "ristretto-issuer-root-url": "https://payments.example.org/"
                            }
                        ],
                    },
                },
            },
            (True, {"example.org", "payments.example.org"}),
        ],
    ],
)
def test_is_zkap_grid(settings, result):
    assert is_zkap_grid(settings) == result


def test_prompt_for_grid_name(monkeypatch):
    monkeypatch.setattr(
        "gridsync.setup.QInputDialog.getText",
        lambda a, b, c, d, e: ("NewGridName", 1),
    )
    assert prompt_for_grid_name("GridName", None) == ("NewGridName", 1)


def test_validate_grid_no_nickname(monkeypatch, tmpdir_factory):
    monkeypatch.setattr(
        "gridsync.setup.config_dir", str(tmpdir_factory.mktemp("config_dir"))
    )
    monkeypatch.setattr(
        "gridsync.setup.prompt_for_grid_name", lambda x, y: ("NewGridName", 1)
    )
    assert validate_grid({"nickname": None}, None) == {
        "nickname": "NewGridName"
    }


def test_validate_grid_conflicting_introducer(monkeypatch, tmpdir_factory):
    config_dir = str(tmpdir_factory.mktemp("config_dir"))
    monkeypatch.setattr("gridsync.setup.config_dir", config_dir)
    nodedir = os.path.join(config_dir, "ExistingGrid")
    os.makedirs(nodedir)
    with open(os.path.join(nodedir, "tahoe.cfg"), "w") as f:
        f.write("[client]\nintroducer.furl = pb://11111\n")
    monkeypatch.setattr(
        "gridsync.setup.prompt_for_grid_name", lambda x, y: ("NewGridName", 1)
    )
    settings = {"nickname": "ExistingGrid", "introducer": "pb://22222"}
    assert validate_grid(settings, None) == {
        "nickname": "NewGridName",
        "introducer": "pb://22222",
    }


def test_validate_grid_conflicting_servers(monkeypatch, tmpdir_factory):
    config_dir = str(tmpdir_factory.mktemp("config_dir"))
    monkeypatch.setattr("gridsync.setup.config_dir", config_dir)
    private_dir = os.path.join(config_dir, "ExistingGrid", "private")
    os.makedirs(private_dir)
    servers = {
        "storage": {
            "v0-aaaaaaaa": {
                "ann": {
                    "anonymous-storage-FURL": "pb://11111111",
                    "nickname": "node-1",
                }
            }
        }
    }
    with open(os.path.join(private_dir, "servers.yaml"), "w") as f:
        f.write(yaml.safe_dump(servers, default_flow_style=False))
    monkeypatch.setattr(
        "gridsync.setup.prompt_for_grid_name", lambda x, y: ("NewGridName", 1)
    )
    settings = {
        "nickname": "ExistingGrid",
        "storage": {
            "anonymous-storage-FURL": "pb://11111111",
            "nickname": "node-1",
        },
    }
    assert validate_grid(settings, None) == {
        "nickname": "NewGridName",
        "storage": {
            "anonymous-storage-FURL": "pb://11111111",
            "nickname": "node-1",
        },
    }


def test_prompt_for_folder_name(monkeypatch):
    monkeypatch.setattr(
        "gridsync.setup.QInputDialog.getText",
        lambda a, b, c, d, e: ("NewFolderName", 1),
    )
    assert prompt_for_folder_name("FolderName", "Grid", None) == (
        "NewFolderName",
        1,
    )


def test_validate_folders_no_known_gateways():
    assert validate_folders({}, [], None) == {}


def test_validate_folders_skip_folder(monkeypatch, tmpdir_factory):
    gateway = Tahoe(
        os.path.join(str(tmpdir_factory.mktemp("config_dir")), "SomeGrid")
    )
    gateway.magic_folder.magic_folders = {"FolderName": {}}
    monkeypatch.setattr(
        "gridsync.setup.prompt_for_folder_name", lambda x, y, z: (None, 0)
    )
    settings = {
        "nickname": "SomeGrid",
        "magic-folders": {"FolderName": {"code": "aaaaaaaa+bbbbbbbb"}},
    }
    assert validate_folders(settings, [gateway], None) == {
        "nickname": "SomeGrid",
        "magic-folders": {},
    }


def test_validate_folders_rename_folder(monkeypatch, tmpdir_factory):
    gateway = Tahoe(
        os.path.join(str(tmpdir_factory.mktemp("config_dir")), "SomeGrid")
    )
    gateway.magic_folder.magic_folders = {"FolderName": {}}
    monkeypatch.setattr(
        "gridsync.setup.prompt_for_folder_name",
        lambda x, y, z: ("NewFolderName", 1),
    )
    settings = {
        "nickname": "SomeGrid",
        "magic-folders": {"FolderName": {"code": "aaaaaaaa+bbbbbbbb"}},
    }
    assert validate_folders(settings, [gateway], None) == {
        "nickname": "SomeGrid",
        "magic-folders": {"NewFolderName": {"code": "aaaaaaaa+bbbbbbbb"}},
    }


def fake_validate(settings, *args):
    return settings


def test_validate_settings_strip_rootcap(monkeypatch):
    rootcap = directory_writes.example()
    monkeypatch.setattr("gridsync.setup.validate_grid", fake_validate)
    settings = {
        "nickname": "SomeGrid",
        "rootcap": danger_real_capability_string(rootcap),
    }
    assert validate_settings(settings, [], None) == {"nickname": "SomeGrid"}


def test_validate_settings_strip_convergence_secret(monkeypatch):
    monkeypatch.setattr("gridsync.setup.validate_grid", fake_validate)
    settings = {"nickname": "SomeGrid", "convergence": "AAAAAAAA"}
    assert validate_settings(settings, [], None) == {"nickname": "SomeGrid"}


def test_validate_settings_validate_folders(monkeypatch):
    monkeypatch.setattr("gridsync.setup.validate_grid", fake_validate)
    monkeypatch.setattr("gridsync.setup.validate_folders", fake_validate)
    settings = {
        "nickname": "SomeGrid",
        "magic-folders": {"NewFolderName": {"code": "aaaaaaaa+bbbbbbbb"}},
    }
    assert validate_settings(settings, [], None) == settings


def test_get_gateway_no_gateways():
    sr = SetupRunner([])
    assert not sr.get_gateway("pb://test", {})


@pytest.fixture(scope="module")
def fake_gateway():
    gateway = MagicMock()
    gateway.config_get.return_value = "pb://introducer"
    gateway.get_storage_servers.return_value = {"Test": {}}
    return gateway


def test_get_gateway_match_from_introducer(fake_gateway):
    sr = SetupRunner([fake_gateway])
    assert sr.get_gateway("pb://introducer", {}) == fake_gateway


def test_get_gateway_match_from_servers(fake_gateway):
    sr = SetupRunner([fake_gateway])
    assert sr.get_gateway(None, {"Test": {}}) == fake_gateway


def test_get_gateway_no_match(fake_gateway):
    sr = SetupRunner([fake_gateway])
    assert not sr.get_gateway("pb://test", {})


def test_calculate_total_steps_1_already_joined_grid(fake_gateway):
    sr = SetupRunner([fake_gateway])
    settings = {"introducer": "pb://introducer"}
    assert sr.calculate_total_steps(settings) == 1


def test_calculate_total_steps_5_need_to_join_grid(fake_gateway):
    sr = SetupRunner([fake_gateway])
    settings = {"introducer": "pb://introducer.other"}
    assert sr.calculate_total_steps(settings) == 5


def test_calculate_total_steps_6_need_to_join_grid_and_1_folder(fake_gateway):
    sr = SetupRunner([fake_gateway])
    settings = {
        "introducer": "pb://introducer.other",
        "magic-folders": {"FolderOne": {"code": "URI+URI"}},
    }
    assert sr.calculate_total_steps(settings) == 6


def test_calculate_total_steps_7_need_to_join_grid_and_2_folders(fake_gateway):
    sr = SetupRunner([fake_gateway])
    settings = {
        "introducer": "pb://introducer.other",
        "magic-folders": {
            "FolderOne": {"code": "URI+URI"},
            "FolderTwo": {"code": "URI+URI"},
        },
    }
    assert sr.calculate_total_steps(settings) == 7


def test_decode_icon_b64decode(tmpdir):
    sr = SetupRunner([])
    data = b"dGVzdDEyMzQ1"  # b64encode(b'test12345')
    dest = str(tmpdir.join("icon.png"))
    sr.decode_icon(data, dest)
    with open(dest) as f:
        assert f.read() == "test12345"


def test_decode_icon_emit_got_icon_signal(qtbot, tmpdir):
    sr = SetupRunner([])
    data = b"dGVzdDEyMzQ1"  # b64encode(b'test12345')
    dest = str(tmpdir.join("icon.png"))
    with qtbot.wait_signal(sr.got_icon) as blocker:
        sr.decode_icon(data, dest)
    assert blocker.args == [dest]


def test_decode_icon_no_emit_got_icon_signal(qtbot, tmpdir):
    sr = SetupRunner([])
    data = b"0"  # raises binascii.Error
    dest = str(tmpdir.join("icon.png"))
    with qtbot.assert_not_emitted(sr.got_icon):
        sr.decode_icon(data, dest)


def fake_get(*args, **kwargs):
    response = MagicMock()
    response.code = 200
    return succeed(response)


def fake_get_code_500(*args, **kwargs):
    response = MagicMock()
    response.code = 500
    return succeed(response)


@inlineCallbacks
def test_fetch_icon(monkeypatch, tmpdir):
    sr = SetupRunner([])
    dest = str(tmpdir.join("icon.png"))
    monkeypatch.setattr("treq.get", fake_get)
    monkeypatch.setattr("treq.content", lambda _: succeed(b"0"))
    yield Deferred.fromCoroutine(
        sr.fetch_icon("http://example.org/icon.png", dest)
    )
    with open(dest) as f:
        assert f.read() == "0"


@inlineCallbacks
def test_fetch_icon_use_tor(monkeypatch, tmpdir):
    sr = SetupRunner([], use_tor=True)
    dest = str(tmpdir.join("icon.png"))
    fake_tor_web_agent = MagicMock()

    def fake_tor(*args):
        tor = MagicMock()
        tor.web_agent.return_value = fake_tor_web_agent
        return succeed(tor)

    kwargs_received = []

    def fake_treq_get(*args, **kwargs):
        response = MagicMock()
        response.code = 200
        kwargs_received.append(kwargs)
        return succeed(response)

    monkeypatch.setattr("treq.get", fake_treq_get)
    monkeypatch.setattr("treq.content", lambda _: succeed(b"0"))
    monkeypatch.setattr("gridsync.setup.get_tor", fake_tor)
    yield Deferred.fromCoroutine(
        sr.fetch_icon("http://example.org/icon.png", dest)
    )
    assert kwargs_received == [{"agent": fake_tor_web_agent}]


@inlineCallbacks
def test_fetch_icon_use_tor_raise_tor_error(monkeypatch, tmpdir):
    sr = SetupRunner([], use_tor=True)
    dest = str(tmpdir.join("icon.png"))
    monkeypatch.setattr("gridsync.setup.get_tor", lambda _: succeed(None))
    with pytest.raises(TorError):
        yield Deferred.fromCoroutine(
            sr.fetch_icon("http://example.org/icon.png", dest)
        )


@inlineCallbacks
def test_fetch_icon_emit_got_icon_signal(monkeypatch, qtbot, tmpdir):
    sr = SetupRunner([])
    dest = str(tmpdir.join("icon.png"))
    monkeypatch.setattr("treq.get", fake_get)
    monkeypatch.setattr("treq.content", lambda _: succeed(b"0"))
    with qtbot.wait_signal(sr.got_icon) as blocker:
        yield Deferred.fromCoroutine(
            sr.fetch_icon("http://example.org/icon.png", dest)
        )
    assert blocker.args == [dest]


@inlineCallbacks
def test_fetch_icon_no_emit_got_icon_signal(monkeypatch, qtbot, tmpdir):
    sr = SetupRunner([])
    dest = str(tmpdir.join("icon.png"))
    monkeypatch.setattr("treq.get", fake_get_code_500)
    with qtbot.assert_not_emitted(sr.got_icon):
        yield Deferred.fromCoroutine(
            sr.fetch_icon("http://example.org/icon.png", dest)
        )


def monkeypatch_tahoe(monkeypatch):
    monkeypatch.setattr(
        "gridsync.setup.Tahoe.create_client",
        fake_any_awaitable,
    )
    monkeypatch.setattr(
        "gridsync.setup.Tahoe.save_settings",
        lambda self, settings: None,
    )
    monkeypatch.setattr(
        "gridsync.setup.Tahoe.start",
        fake_any_awaitable,
    )
    monkeypatch.setattr(
        "gridsync.setup.Tahoe.await_ready",
        fake_any_awaitable,
    )


@inlineCallbacks
def test_join_grid_emit_update_progress_signal(monkeypatch, qtbot, tmpdir):
    monkeypatch.setattr(
        "gridsync.setup.config_dir", str(tmpdir.mkdir("config_dir"))
    )
    monkeypatch_tahoe(monkeypatch)
    sr = SetupRunner([])
    settings = {"nickname": "TestGrid"}
    with qtbot.wait_signal(sr.update_progress) as blocker:
        yield Deferred.fromCoroutine(sr.join_grid(settings))
    assert blocker.args == ["Connecting to TestGrid..."]


@inlineCallbacks
def test_join_grid_emit_update_progress_signal_via_tor(
    monkeypatch, qtbot, tmpdir
):
    monkeypatch.setattr(
        "gridsync.setup.config_dir", str(tmpdir.mkdir("config_dir"))
    )
    monkeypatch_tahoe(monkeypatch)
    sr = SetupRunner([], use_tor=True)
    settings = {"nickname": "TestGrid"}
    with qtbot.wait_signal(sr.update_progress) as blocker:
        yield Deferred.fromCoroutine(sr.join_grid(settings))
    assert blocker.args == ["Connecting to TestGrid via Tor..."]


@inlineCallbacks
def test_join_grid_emit_got_icon_signal_nickname_least_authority_s4(
    monkeypatch, qtbot, tmpdir
):
    monkeypatch.setattr(
        "gridsync.setup.config_dir", str(tmpdir.mkdir("config_dir"))
    )
    monkeypatch_tahoe(monkeypatch)
    sr = SetupRunner([])
    settings = {"nickname": "Least Authority S4"}
    with qtbot.wait_signal(sr.got_icon) as blocker:
        yield Deferred.fromCoroutine(sr.join_grid(settings))
    assert blocker.args == [resource("leastauthority.com.icon")]


@inlineCallbacks
def test_join_grid_emit_got_icon_signal_icon_base64(
    monkeypatch, qtbot, tmpdir
):
    tmp_config_dir = str(tmpdir.mkdir("config_dir"))
    monkeypatch.setattr("gridsync.setup.config_dir", tmp_config_dir)
    monkeypatch_tahoe(monkeypatch)
    sr = SetupRunner([])
    settings = {"nickname": "TestGrid", "icon_base64": "dGVzdDEyMzQ1"}
    with qtbot.wait_signal(sr.got_icon) as blocker:
        yield Deferred.fromCoroutine(sr.join_grid(settings))
    assert blocker.args == [os.path.join(tmp_config_dir, ".icon.tmp")]


@inlineCallbacks
def test_join_grid_emit_got_icon_signal_icon_url(monkeypatch, qtbot, tmpdir):
    tmp_config_dir = str(tmpdir.mkdir("config_dir"))
    os.makedirs(os.path.join(tmp_config_dir, "TestGrid"))
    monkeypatch.setattr("gridsync.setup.config_dir", tmp_config_dir)
    monkeypatch_tahoe(monkeypatch)
    monkeypatch.setattr("treq.get", fake_get)
    monkeypatch.setattr("treq.content", lambda _: succeed(b"0"))
    sr = SetupRunner([])
    settings = {"nickname": "TestGrid", "icon_url": "https://gridsync.io/icon"}
    with qtbot.wait_signal(sr.got_icon) as blocker:
        yield Deferred.fromCoroutine(sr.join_grid(settings))
    assert blocker.args == [os.path.join(tmp_config_dir, ".icon.tmp")]


async def broken_fetch_icon() -> None:
    raise Exception()


@inlineCallbacks
def test_join_grid_no_emit_icon_signal_exception(monkeypatch, qtbot, tmpdir):
    monkeypatch.setattr(
        "gridsync.setup.config_dir", str(tmpdir.mkdir("config_dir"))
    )
    monkeypatch_tahoe(monkeypatch)
    monkeypatch.setattr("treq.get", fake_get)
    monkeypatch.setattr("treq.content", lambda _: succeed(b"0"))
    monkeypatch.setattr(
        "gridsync.setup.SetupRunner.fetch_icon",
        broken_fetch_icon,
    )
    sr = SetupRunner([])
    settings = {"nickname": "TestGrid", "icon_url": "https://gridsync.io/icon"}
    with qtbot.assert_not_emitted(sr.got_icon):
        yield Deferred.fromCoroutine(sr.join_grid(settings))


@inlineCallbacks
def test_join_grid_storage_servers(monkeypatch, tmpdir):
    monkeypatch.setattr(
        "gridsync.setup.config_dir", str(tmpdir.mkdir("config_dir"))
    )
    monkeypatch_tahoe(monkeypatch)

    def fake_add_storage_servers(*_):
        assert True

    monkeypatch.setattr(
        "gridsync.tahoe.Tahoe.add_storage_servers", fake_add_storage_servers
    )
    sr = SetupRunner([])
    settings = {"nickname": "TestGrid", "storage": {"test": "test"}}
    yield Deferred.fromCoroutine(sr.join_grid(settings))


@inlineCallbacks
def test_ensure_recovery_write_settings(tmpdir):
    rootcap = directory_writes.example()
    nodedir = str(tmpdir.mkdir("TestGrid"))
    os.makedirs(os.path.join(nodedir, "private"))
    sr = SetupRunner([])
    sr.gateway = Tahoe(nodedir)
<<<<<<< HEAD
    settings = {"nickname": "TestGrid", "rootcap": "URI:test"}
    yield Deferred.fromCoroutine(sr.ensure_recovery(settings))
=======
    settings = {
        "nickname": "TestGrid",
        "rootcap": danger_real_capability_string(rootcap),
    }
    yield sr.ensure_recovery(settings)
>>>>>>> fba4e9f2
    with open(os.path.join(nodedir, "private", "settings.json")) as f:
        assert json.loads(f.read()) == settings


<<<<<<< HEAD
@ensureDeferred
async def test_ensure_recovery_create_rootcap(monkeypatch, tmpdir):
    nodedir = str(tmpdir.mkdir("TestGrid"))
    os.makedirs(os.path.join(nodedir, "private"))
    monkeypatch.setattr(
        "gridsync.tahoe.Tahoe.create_rootcap", fake_create_rootcap
    )
    monkeypatch.setattr("gridsync.tahoe.Tahoe.upload", fake_upload("URI:2"))

    async def fake_link(_, dircap, name, childcap):
        assert (dircap, name, childcap) == ("URI", "settings.json", "URI:2")
        return None
=======
@inlineCallbacks
def test_ensure_recovery_create_rootcap(tmpdir):
    rootcap = directory_writes.example()
    filecap = chk_reads().example()
    nodedir = str(tmpdir.mkdir("TestGrid"))
    os.makedirs(os.path.join(nodedir, "private"))

    async def fake_create_rootcap() -> DirectoryWriteCapability:
        return rootcap

    async def fake_upload(self, local_path: str) -> str:
        return danger_real_capability_string(filecap)

    async def fake_link(_, dircap: str, name: str, childcap: str) -> None:
        assert (dircap, name, childcap) == (
            danger_real_capability_string(dircap),
            "settings.json",
            danger_real_capability_string(filecap),
        )

    gateway = Tahoe(nodedir)
    gateway.create_rootcap = fake_create_rootcap
    gateway.upload = fake_upload
    gateway.link = fake_link
>>>>>>> fba4e9f2

    sr = SetupRunner([])
    sr.gateway = gateway

    # sr.gateway.rootcap = "URI"
    settings = {"nickname": "TestGrid"}
    await sr.ensure_recovery(settings)


<<<<<<< HEAD
@ensureDeferred
async def test_ensure_recovery_create_rootcap_pass_on_error(
    monkeypatch, tmpdir
):
    nodedir = str(tmpdir.mkdir("TestGrid"))
    os.makedirs(os.path.join(nodedir, "private"))
    monkeypatch.setattr(
        "gridsync.tahoe.Tahoe.create_rootcap",
        broken_create_rootcap,
    )
    monkeypatch.setattr("gridsync.tahoe.Tahoe.upload", fake_upload("URI:2"))

    async def fake_link(_, dircap, name, childcap):
        assert (dircap, name, childcap) == ("URI", "settings.json", "URI:2")
        return None
=======
@inlineCallbacks
def test_ensure_recovery_create_rootcap_pass_on_error(tmpdir):
    rootcap = directory_writes.example()
    filecap = "URI:2"
    nodedir = str(tmpdir.mkdir("TestGrid"))
    os.makedirs(os.path.join(nodedir, "private"))

    async def fake_create_rootcap() -> DirectoryWriteCapability:
        raise OSError()

    async def fake_upload(local_path: str) -> str:
        return filecap

    async def fake_link(dircap: str, name: str, childcap: str) -> None:
        assert (dircap, name, childcap) == (
            danger_real_capability_string(rootcap),
            "settings.json",
            filecap,
        )

    gateway = Tahoe(nodedir)
    gateway.create_rootcap = fake_create_rootcap
    gateway.upload = fake_upload
    gateway.link = fake_link
>>>>>>> fba4e9f2

    sr = SetupRunner([])
    sr.gateway = gateway
    gateway.rootcap_manager.set_rootcap(rootcap)

    settings = {"nickname": "TestGrid"}
    await sr.ensure_recovery(settings)


<<<<<<< HEAD
@ensureDeferred
async def test_join_folders_emit_joined_folders_signal(
    monkeypatch, qtbot, tmpdir
):
    async def fake_link(self, dircap, name, childcap):
        return None

    monkeypatch.setattr(
        "gridsync.tahoe.Tahoe.link",
        fake_link,
    )
=======
@inlineCallbacks
def test_join_folders_emit_joined_folders_signal(qtbot, tmpdir):
    rootcap = directory_writes.example()
    nodedir = str(tmpdir.mkdir("TestGrid"))
    os.makedirs(os.path.join(nodedir, "private"))

    async def fake_link(dircap: str, name: str, filecap: str) -> None:
        pass

    gateway = Tahoe(nodedir)
    gateway.link = fake_link

>>>>>>> fba4e9f2
    sr = SetupRunner([])
    sr.gateway = gateway
    gateway.rootcap_manager.set_rootcap(rootcap)

    folders_data = {"TestFolder": {"code": "URI:1+URI:2"}}
    with qtbot.wait_signal(sr.joined_folders) as blocker:
        await Deferred.fromCoroutine(sr.join_folders(folders_data))
    assert blocker.args == [["TestFolder"]]


@inlineCallbacks
def test_run_raise_upgrade_required_error():
    sr = SetupRunner([])
    with pytest.raises(UpgradeRequiredError):
        yield Deferred.fromCoroutine(sr.run({"version": 3}))


@inlineCallbacks
def test_run_join_grid(monkeypatch):
    monkeypatch.setattr(
        "gridsync.setup.SetupRunner.get_gateway", lambda x, y, z: Mock()
    )

    monkeypatch.setattr(
        "gridsync.setup.SetupRunner.join_grid", fake_any_awaitable
    )
    monkeypatch.setattr(
        "gridsync.setup.SetupRunner.ensure_recovery",
        fake_any_awaitable,
    )
    monkeypatch.setattr(
        "gridsync.setup.SetupRunner.join_folders",
        fake_any_awaitable,
    )
    sr = SetupRunner([])
    settings = {"nickname": "TestGrid", "magic-folders": {"TestFolder": {}}}
    yield Deferred.fromCoroutine(sr.run(settings))


@inlineCallbacks
def test_run_join_grid_use_tor(monkeypatch):
    monkeypatch.setattr(
        "gridsync.tor.get_tor", lambda _: succeed("FakeTorObject")
    )
    monkeypatch.setattr(
        "gridsync.setup.SetupRunner.get_gateway", lambda x, y, z: Mock()
    )
    monkeypatch.setattr(
        "gridsync.setup.SetupRunner.join_grid",
        fake_any_awaitable,
    )
    monkeypatch.setattr(
        "gridsync.setup.SetupRunner.ensure_recovery",
        fake_any_awaitable,
    )
    monkeypatch.setattr(
        "gridsync.setup.SetupRunner.join_folders",
        fake_any_awaitable,
    )
    sr = SetupRunner([], use_tor=True)
    settings = {"nickname": "TestGrid", "magic-folders": {"TestFolder": {}}}
    yield Deferred.fromCoroutine(sr.run(settings))
    assert settings["hide-ip"]


@inlineCallbacks
def test_run_join_grid_use_tor_raise_tor_error(monkeypatch):
    monkeypatch.setattr(
        "gridsync.setup.get_tor_with_prompt", fake_any_awaitable
    )
    sr = SetupRunner([], use_tor=True)
    settings = {"nickname": "TestGrid", "magic-folders": {"TestFolder": {}}}
    with pytest.raises(TorError):
        yield Deferred.fromCoroutine(sr.run(settings))


@inlineCallbacks
def test_run_emit_grid_already_joined_signal(monkeypatch, qtbot):
    monkeypatch.setattr(
        "gridsync.setup.SetupRunner.get_gateway", lambda x, y, z: Mock()
    )
    monkeypatch.setattr(
        "gridsync.setup.SetupRunner.join_grid",
        fake_any_awaitable,
    )
    monkeypatch.setattr(
        "gridsync.setup.SetupRunner.ensure_recovery",
        fake_any_awaitable,
    )
    monkeypatch.setattr(
        "gridsync.setup.SetupRunner.join_folders",
        fake_any_awaitable,
    )
    sr = SetupRunner([])
    settings = {"nickname": "TestGrid"}
    with qtbot.wait_signal(sr.grid_already_joined) as blocker:
        yield Deferred.fromCoroutine(sr.run(settings))
    assert blocker.args == ["TestGrid"]


@inlineCallbacks
def test_run_emit_done_signal(monkeypatch, qtbot):
    fake_gateway = Mock()
    monkeypatch.setattr(
        "gridsync.setup.SetupRunner.get_gateway", lambda x, y, z: fake_gateway
    )
    monkeypatch.setattr(
        "gridsync.setup.SetupRunner.join_grid",
        fake_any_awaitable,
    )
    monkeypatch.setattr(
        "gridsync.setup.SetupRunner.ensure_recovery",
        fake_any_awaitable,
    )
    monkeypatch.setattr(
        "gridsync.setup.SetupRunner.join_folders",
        fake_any_awaitable,
    )
    sr = SetupRunner([])
    settings = {"nickname": "TestGrid", "magic-folders": {"TestFolder": {}}}
    with qtbot.wait_signal(sr.done) as blocker:
        yield Deferred.fromCoroutine(sr.run(settings))
    assert blocker.args == [fake_gateway]<|MERGE_RESOLUTION|>--- conflicted
+++ resolved
@@ -7,18 +7,14 @@
 
 import pytest
 import yaml
-<<<<<<< HEAD
 from pytest_twisted import ensureDeferred, inlineCallbacks
-from twisted.internet.defer import Deferred, succeed
-=======
-from pytest_twisted import inlineCallbacks
 from tahoe_capabilities import (
     DirectoryWriteCapability,
     SSKDirectoryWrite,
     danger_real_capability_string,
 )
 from tahoe_capabilities.strategies import chk_reads, ssk_writes
->>>>>>> fba4e9f2
+from twisted.internet.defer import Deferred, succeed
 
 from gridsync import resource
 from gridsync.errors import TorError, UpgradeRequiredError
@@ -604,36 +600,17 @@
     os.makedirs(os.path.join(nodedir, "private"))
     sr = SetupRunner([])
     sr.gateway = Tahoe(nodedir)
-<<<<<<< HEAD
-    settings = {"nickname": "TestGrid", "rootcap": "URI:test"}
-    yield Deferred.fromCoroutine(sr.ensure_recovery(settings))
-=======
     settings = {
         "nickname": "TestGrid",
         "rootcap": danger_real_capability_string(rootcap),
     }
     yield sr.ensure_recovery(settings)
->>>>>>> fba4e9f2
     with open(os.path.join(nodedir, "private", "settings.json")) as f:
         assert json.loads(f.read()) == settings
 
 
-<<<<<<< HEAD
 @ensureDeferred
-async def test_ensure_recovery_create_rootcap(monkeypatch, tmpdir):
-    nodedir = str(tmpdir.mkdir("TestGrid"))
-    os.makedirs(os.path.join(nodedir, "private"))
-    monkeypatch.setattr(
-        "gridsync.tahoe.Tahoe.create_rootcap", fake_create_rootcap
-    )
-    monkeypatch.setattr("gridsync.tahoe.Tahoe.upload", fake_upload("URI:2"))
-
-    async def fake_link(_, dircap, name, childcap):
-        assert (dircap, name, childcap) == ("URI", "settings.json", "URI:2")
-        return None
-=======
-@inlineCallbacks
-def test_ensure_recovery_create_rootcap(tmpdir):
+async def test_ensure_recovery_create_rootcap(tmpdir):
     rootcap = directory_writes.example()
     filecap = chk_reads().example()
     nodedir = str(tmpdir.mkdir("TestGrid"))
@@ -656,7 +633,6 @@
     gateway.create_rootcap = fake_create_rootcap
     gateway.upload = fake_upload
     gateway.link = fake_link
->>>>>>> fba4e9f2
 
     sr = SetupRunner([])
     sr.gateway = gateway
@@ -666,25 +642,8 @@
     await sr.ensure_recovery(settings)
 
 
-<<<<<<< HEAD
 @ensureDeferred
-async def test_ensure_recovery_create_rootcap_pass_on_error(
-    monkeypatch, tmpdir
-):
-    nodedir = str(tmpdir.mkdir("TestGrid"))
-    os.makedirs(os.path.join(nodedir, "private"))
-    monkeypatch.setattr(
-        "gridsync.tahoe.Tahoe.create_rootcap",
-        broken_create_rootcap,
-    )
-    monkeypatch.setattr("gridsync.tahoe.Tahoe.upload", fake_upload("URI:2"))
-
-    async def fake_link(_, dircap, name, childcap):
-        assert (dircap, name, childcap) == ("URI", "settings.json", "URI:2")
-        return None
-=======
-@inlineCallbacks
-def test_ensure_recovery_create_rootcap_pass_on_error(tmpdir):
+async def test_ensure_recovery_create_rootcap_pass_on_error(tmpdir):
     rootcap = directory_writes.example()
     filecap = "URI:2"
     nodedir = str(tmpdir.mkdir("TestGrid"))
@@ -707,7 +666,6 @@
     gateway.create_rootcap = fake_create_rootcap
     gateway.upload = fake_upload
     gateway.link = fake_link
->>>>>>> fba4e9f2
 
     sr = SetupRunner([])
     sr.gateway = gateway
@@ -717,21 +675,8 @@
     await sr.ensure_recovery(settings)
 
 
-<<<<<<< HEAD
 @ensureDeferred
-async def test_join_folders_emit_joined_folders_signal(
-    monkeypatch, qtbot, tmpdir
-):
-    async def fake_link(self, dircap, name, childcap):
-        return None
-
-    monkeypatch.setattr(
-        "gridsync.tahoe.Tahoe.link",
-        fake_link,
-    )
-=======
-@inlineCallbacks
-def test_join_folders_emit_joined_folders_signal(qtbot, tmpdir):
+async def test_join_folders_emit_joined_folders_signal(qtbot, tmpdir):
     rootcap = directory_writes.example()
     nodedir = str(tmpdir.mkdir("TestGrid"))
     os.makedirs(os.path.join(nodedir, "private"))
@@ -742,7 +687,6 @@
     gateway = Tahoe(nodedir)
     gateway.link = fake_link
 
->>>>>>> fba4e9f2
     sr = SetupRunner([])
     sr.gateway = gateway
     gateway.rootcap_manager.set_rootcap(rootcap)
