import os
import os.path
import sys
from base64 import b64encode
from functools import partial
from pathlib import Path
from unittest.mock import Mock

import pytest
from pytest_twisted import async_yield_fixture

from gridsync import APP_NAME
from gridsync.network import get_free_port
from gridsync.tahoe import Tahoe

if sys.platform == "darwin":
    application_bundle_path = str(
        Path(
            os.getcwd(),
            "dist",
            APP_NAME + ".app",
            "Contents",
            "MacOS",
        ).resolve()
    )
else:
    application_bundle_path = str(
        Path(os.getcwd(), "dist", APP_NAME).resolve()
    )

os.environ["PATH"] = application_bundle_path + os.pathsep + os.environ["PATH"]


@async_yield_fixture(scope="module")
async def tahoe_server(tmp_path_factory):
    server = Tahoe(tmp_path_factory.mktemp("tahoe_server") / "nodedir")
    port = get_free_port()
    settings = {
        "port": f"tcp:{port}:interface=127.0.0.1",
        "location": f"tcp:127.0.0.1:{port}",
    }
    await server.create_node(settings)
    server.config_set("storage", "reserved_space", "10M")
    await server.start()
    yield server
    await server.stop()


@async_yield_fixture(scope="module")
async def tahoe_client(tmp_path_factory, tahoe_server):
    client = Tahoe(tmp_path_factory.mktemp("tahoe_client") / "nodedir")
    settings = {
        "nickname": "Test Grid",
        "shares-needed": "1",
        "shares-happy": "1",
        "shares-total": "1",
        "convergence": "a" * 52,
        "storage": {
            "test-grid-storage-server-1": {
                "nickname": "test-grid-storage-server-1",
                "anonymous-storage-FURL": tahoe_server.storage_furl,
            }
        },
    }
    await client.create_client(settings)
    client.save_settings(settings)
    await client.start()
    yield client
    await client.stop()


@pytest.fixture()
def reactor():
    return Mock()


def _tahoe(tmpdir_factory, reactor):
    client = Tahoe(
        str(tmpdir_factory.mktemp("tahoe")),
        executable="tahoe_exe",
        reactor=reactor,
    )
    with open(os.path.join(client.nodedir, "tahoe.cfg"), "w") as f:
        f.write("[node]\nnickname = default")
    with open(os.path.join(client.nodedir, "icon.url"), "w") as f:
        f.write("test_url")
    private_dir = os.path.join(client.nodedir, "private")
    os.mkdir(private_dir)
    with open(os.path.join(private_dir, "aliases"), "w") as f:
        f.write("test_alias: test_cap")
    with open(os.path.join(private_dir, "magic_folders.yaml"), "w") as f:
        f.write("magic-folders:\n  test_folder: {directory: test_dir}")
    client.set_nodeurl("http://example.invalid:12345/")
    with open(os.path.join(client.nodedir, "node.url"), "w") as f:
        f.write("http://example.invalid:12345/")
    api_token = b64encode(b"a" * 32).decode("ascii")
    client.api_token = api_token
    with open(os.path.join(private_dir, "api_auth_token"), "w") as f:
        f.write(api_token)
<<<<<<< HEAD
    client.magic_folder = DummyMagicFolder()  # XXX
=======
    Path(private_dir, "rootcap").write_text(
        "URI:DIR2:x6ciqn3dbnkslpvazwz6z7ic2q:"
        "slkf7invl5apcabpyztxazkcufmptsclx7m3rn6hhiyuiz2hvu6a"
    )
    client.magic_folder = Mock()  # XXX
>>>>>>> fba4e9f2
    return client


class DummyMagicFolder:
    async def start(self) -> None:
        pass

    async def stop(self) -> None:
        pass


@pytest.fixture()
def tahoe_factory(tmpdir_factory):
    return partial(_tahoe, tmpdir_factory)


@pytest.fixture()
def tahoe(tmpdir_factory, reactor):
    return _tahoe(tmpdir_factory, reactor)


@pytest.fixture()
def fake_tahoe():
    t = Mock()
    t.name = "TestGrid"
    t.shares_happy = 3
    t.settings = {"zkap_payment_url_root": "https://example.invalid./"}
    t.zkapauthorizer = Mock()
    t.zkapauthorizer.zkap_unit_multiplier = 0.001
    t.zkapauthorizer.zkap_unit_name = "MB"
    t.zkapauthorizer.zkap_batch_size = 10000
    return t<|MERGE_RESOLUTION|>--- conflicted
+++ resolved
@@ -97,15 +97,12 @@
     client.api_token = api_token
     with open(os.path.join(private_dir, "api_auth_token"), "w") as f:
         f.write(api_token)
-<<<<<<< HEAD
     client.magic_folder = DummyMagicFolder()  # XXX
-=======
     Path(private_dir, "rootcap").write_text(
         "URI:DIR2:x6ciqn3dbnkslpvazwz6z7ic2q:"
         "slkf7invl5apcabpyztxazkcufmptsclx7m3rn6hhiyuiz2hvu6a"
     )
     client.magic_folder = Mock()  # XXX
->>>>>>> fba4e9f2
     return client
 
 
