--- conflicted
+++ resolved
@@ -1,12 +1,6 @@
-import errno
 import os.path
-import socket
 from base64 import b64encode
 from functools import partial
-<<<<<<< HEAD
-from random import randint
-=======
->>>>>>> c12c1d4c
 from unittest.mock import Mock
 
 import pytest
@@ -16,26 +10,6 @@
 from gridsync.tahoe import Tahoe
 
 
-<<<<<<< HEAD
-def get_free_port(
-    port: int = 0, range_min: int = 49152, range_max: int = 65535
-) -> int:
-    if not port:
-        port = randint(range_min, range_max)
-    while True:
-        with socket.socket(socket.AF_INET, socket.SOCK_STREAM) as s:
-            try:
-                s.bind(("127.0.0.1", port))
-            except socket.error as err:
-                if err.errno == errno.EADDRINUSE:
-                    port = randint(range_min, range_max)
-                    continue
-                raise
-            return port
-
-
-=======
->>>>>>> c12c1d4c
 @async_yield_fixture(scope="module")
 async def tahoe_server(tmp_path_factory):
     server = Tahoe(tmp_path_factory.mktemp("tahoe_server") / "nodedir")
