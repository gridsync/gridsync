.DEFAULT_GOAL := all
SHELL := /bin/bash
.PHONY: tahoe

clean:
	rm -rf build/
	rm -rf dist/
	rm -rf .eggs/
	rm -rf .cache/
	rm -rf .tox/
	rm -rf htmlcov/
	rm -f .coverage
	find . -name '*.egg-info' -exec rm -rf {} +
	find . -name '*.egg' -exec rm -rf {} +
	find . -name '*.pyc' -exec rm -f {} +
	find . -name '__pycache__' -exec rm -rf {} +

test:
	@case `uname` in \
		Darwin)	python3 -m tox ;; \
		*) xvfb-run -a python3 -m tox ;; \
	esac

pngs:
	mkdir -p build/frames
	for i in images/gridsync*.svg; do \
		convert -scale 1024x1024 \
			-gravity center \
			-extent 1024x1024 \
			-background transparent \
			$$i build/$$(basename -s .svg $$i).png; \
	done
	for i in images/frames/frame*.svg; do \
		convert -scale 1024x1024 \
			-gravity center \
			-extent 1024x1024 \
			-background transparent \
			$$i build/frames/$$(basename -s .svg $$i).png; \
	done
	for i in images/frames/onion-frame*.svg; do \
		convert -scale 1024x1024 \
			-gravity center \
			-extent 1024x1024 \
			-background transparent \
			$$i build/frames/$$(basename -s .svg $$i).png; \
	done

ico: pngs
	mkdir -p build/ico
	for i in 16 32 48 256; do \
		convert \
			-scale $$i\x$$i \
			-gravity center \
			-extent $$i\x$$i \
			-background transparent \
			images/gridsync.svg  \
			build/ico/gridsync-$$i\-$$i.png; \
	done
	# from 'icoutils' debian package
	icotool --create \
		build/ico/gridsync-16-16.png \
		build/ico/gridsync-32-32.png \
		build/ico/gridsync-48-48.png \
		build/ico/gridsync-256-256.png \
		-o images/gridsync.ico

icns: pngs
	#png2icns images/gridsync.icns build/icon*x*.png
	mkdir -p build/gridsync.iconset
	# OS X only
	sips \
		-s format png \
		--resampleWidth 1024 \
		build/gridsync.png \
		--out build/gridsync.iconset/icon_512x512@2x.png
	sips \
		-s format png \
		--resampleWidth 512 \
		build/gridsync.png \
		--out build/gridsync.iconset/icon_512x512.png
	cp build/gridsync.iconset/icon_512x512.png \
		build/gridsync.iconset/icon_256x256@2x.png
	sips \
		-s format png \
		--resampleWidth 256 \
		build/gridsync.png \
		--out build/gridsync.iconset/icon_256x256.png
	cp build/gridsync.iconset/icon_256x256.png \
		build/gridsync.iconset/icon_128x128@2x.png
	sips \
		-s format png \
		--resampleWidth 128 \
		build/gridsync.png \
		--out build/gridsync.iconset/icon_128x128.png
	sips \
		-s format png \
		--resampleWidth 64 \
		build/gridsync.png \
		--out build/gridsync.iconset/icon_32x32@2x.png
	sips \
		-s format png \
		--resampleWidth 32 \
		build/gridsync.png \
		--out build/gridsync.iconset/icon_32x32.png
	cp build/gridsync.iconset/icon_32x32.png \
		build/gridsync.iconset/icon_16x16@2x.png
	sips \
		-s format png \
		--resampleWidth 16 \
		build/gridsync.png \
		--out build/gridsync.iconset/icon_16x16.png
	iconutil -c icns build/gridsync.iconset

gif: pngs
	convert \
		-resize 256x256 \
		-dispose 2 \
		-delay 8 \
		-loop 0 \
		build/frames/frame*.png build/gridsync.gif
	convert \
		-resize 256x256 \
		-dispose 2 \
		-delay 8 \
		-loop 0 \
		build/frames/onion-frame*.png build/onion-sync.gif
	convert \
		-resize 256x256 \
		-dispose 2 \
		-delay 7 \
		-loop 0 \
		images/frames/waiting-*.png build/waiting.gif
	convert \
		-dispose 2 \
		-delay 4 \
		-loop 0 \
		images/frames/sync-*.png build/sync.gif

frozen-tahoe:
	mkdir -p dist
	mkdir -p build/tahoe-lafs
	git clone https://github.com/tahoe-lafs/tahoe-lafs.git build/tahoe-lafs
	cp misc/tahoe.spec build/tahoe-lafs/pyinstaller.spec
	python3 -m virtualenv --clear --python=python2 build/venv-tahoe
	source build/venv-tahoe/bin/activate && \
	pushd build/tahoe-lafs && \
	git checkout origin/integration/storage-economics && \
	git merge master --no-commit --no-ff && \
	python setup.py update_version && \
	python -m pip install -r ../../requirements/tahoe-lafs.txt && \
	python -m pip install . && \
<<<<<<< HEAD
	python -m pip install git+https://github.com/LeastAuthority/privacypass && \
	python -m pip install git+https://github.com/PrivateStorageio/ZKAPAuthorizer && \
	python -m pip install -r ../../requirements/requirements-pyinstaller.txt && \
=======
	python -m pip install -r ../../requirements/pyinstaller.txt && \
>>>>>>> 49968619
	python -m pip list && \
	export PYTHONHASHSEED=1 && \
	pyinstaller pyinstaller.spec && \
	rm -rf dist/Tahoe-LAFS/cryptography-*-py2.7.egg-info && \
	rm -rf dist/Tahoe-LAFS/include/python2.7 && \
	rm -rf dist/Tahoe-LAFS/lib/python2.7 && \
	popd && \
	mv build/tahoe-lafs/dist/Tahoe-LAFS dist

install:
	python3 -m pip install --upgrade .

pyinstaller:
	if [ ! -d dist/Tahoe-LAFS ] ; then make frozen-tahoe ; fi
	python3 -m tox -e pyinstaller

dmg:
	python3 -m virtualenv --clear build/venv-dmg
	source build/venv-dmg/bin/activate && \
	python3 -m pip install dmgbuild && \
	python3 misc/call_dmgbuild.py

vagrant-linux:
	pushd vagrantfiles/linux && \
	vagrant up ; \
	popd

vagrant-macos:
	pushd vagrantfiles/macos && \
	vagrant up ; \
	popd

vagrant-windows:
	rm vagrantfiles/windows/GridsyncSource.zip ; \
	python3 scripts/make_source_zip.py . vagrantfiles/windows/GridsyncSource.zip && \
	pushd vagrantfiles/windows && \
	vagrant up ; \
	rm GridsyncSource.zip ; \
	popd

# https://developer.apple.com/library/archive/technotes/tn2206/_index.html
codesign-app:
	codesign --force --deep -s "Developer ID Application: Christopher Wood" dist/Gridsync.app
	codesign --verify --verbose=1 dist/Gridsync.app
	codesign --display --verbose=4 dist/Gridsync.app
	spctl -a -t exec -vv dist/Gridsync.app

codesign-dmg:
	codesign --force --deep -s "Developer ID Application: Christopher Wood" dist/Gridsync.dmg
	codesign --verify --verbose=1 dist/Gridsync.dmg
	codesign --display --verbose=4 dist/Gridsync.dmg
	spctl -a -t open --context context:primary-signature -v dist/Gridsync.dmg
	shasum -a 256 dist/Gridsync.dmg

codesign-all:
	$(MAKE) codesign-app dmg codesign-dmg

appimage:
	python3 scripts/make_appimage.py

all:
	$(MAKE) pyinstaller
	@case `uname` in \
		Darwin)	$(MAKE) dmg ;; \
		*) $(MAKE) appimage ;; \
	esac
	python3 scripts/sha256sum.py dist/*.*

gpg-sign:
	gpg2 -a --detach-sign --default-key 0xD38A20A62777E1A5 release/Gridsync-Linux.tar.gz
	gpg2 -a --detach-sign --default-key 0xD38A20A62777E1A5 release/Gridsync-macOS.dmg
	gpg2 -a --detach-sign --default-key 0xD38A20A62777E1A5 release/Gridsync-Windows-setup.exe
	gpg2 -a --detach-sign --default-key 0xD38A20A62777E1A5 release/Gridsync-Windows.zip

gpg-verify:
	gpg2 --verify release/Gridsync-Linux.tar.gz{.asc,}
	gpg2 --verify release/Gridsync-macOS.dmg{.asc,}
	gpg2 --verify release/Gridsync-Windows-setup.exe{.asc,}
	gpg2 --verify release/Gridsync-Windows.zip{.asc,}

pypi-release:
	python setup.py sdist bdist_wheel
	twine upload --verbose dist/gridsync-*.*

uninstall:
	python3 -m pip uninstall -y gridsync<|MERGE_RESOLUTION|>--- conflicted
+++ resolved
@@ -149,13 +149,9 @@
 	python setup.py update_version && \
 	python -m pip install -r ../../requirements/tahoe-lafs.txt && \
 	python -m pip install . && \
-<<<<<<< HEAD
 	python -m pip install git+https://github.com/LeastAuthority/privacypass && \
 	python -m pip install git+https://github.com/PrivateStorageio/ZKAPAuthorizer && \
-	python -m pip install -r ../../requirements/requirements-pyinstaller.txt && \
-=======
 	python -m pip install -r ../../requirements/pyinstaller.txt && \
->>>>>>> 49968619
 	python -m pip list && \
 	export PYTHONHASHSEED=1 && \
 	pyinstaller pyinstaller.spec && \
