.DEFAULT_GOAL := all
SHELL := /bin/bash
.PHONY: tahoe

clean:
	rm -rf build/
	rm -rf dist/
	rm -rf .eggs/
	rm -rf .cache/
	rm -rf .tox/
	rm -rf htmlcov/
	rm -f .coverage
	find . -name '*.egg-info' -exec rm -rf {} +
	find . -name '*.egg' -exec rm -rf {} +
	find . -name '*.pyc' -exec rm -f {} +
	find . -name '__pycache__' -exec rm -rf {} +

test:
	@case `uname` in \
		Darwin)	python3 -m tox ;; \
		*) xvfb-run -a python3 -m tox ;; \
	esac

pngs:
	mkdir -p build/frames
	for i in images/gridsync*.svg; do \
		convert -scale 1024x1024 \
			-gravity center \
			-extent 1024x1024 \
			-background transparent \
			$$i build/$$(basename -s .svg $$i).png; \
	done
	for i in images/frames/frame*.svg; do \
		convert -scale 1024x1024 \
			-gravity center \
			-extent 1024x1024 \
			-background transparent \
			$$i build/frames/$$(basename -s .svg $$i).png; \
	done
	for i in images/frames/onion-frame*.svg; do \
		convert -scale 1024x1024 \
			-gravity center \
			-extent 1024x1024 \
			-background transparent \
			$$i build/frames/$$(basename -s .svg $$i).png; \
	done

ico: pngs
	mkdir -p build/ico
	for i in 16 32 48 256; do \
		convert \
			-scale $$i\x$$i \
			-gravity center \
			-extent $$i\x$$i \
			-background transparent \
			images/gridsync.svg  \
			build/ico/gridsync-$$i\-$$i.png; \
	done
	# from 'icoutils' debian package
	icotool --create \
		build/ico/gridsync-16-16.png \
		build/ico/gridsync-32-32.png \
		build/ico/gridsync-48-48.png \
		build/ico/gridsync-256-256.png \
		-o images/gridsync.ico

icns: pngs
	#png2icns images/gridsync.icns build/icon*x*.png
	mkdir -p build/gridsync.iconset
	# OS X only
	sips \
		-s format png \
		--resampleWidth 1024 \
		build/gridsync.png \
		--out build/gridsync.iconset/icon_512x512@2x.png
	sips \
		-s format png \
		--resampleWidth 512 \
		build/gridsync.png \
		--out build/gridsync.iconset/icon_512x512.png
	cp build/gridsync.iconset/icon_512x512.png \
		build/gridsync.iconset/icon_256x256@2x.png
	sips \
		-s format png \
		--resampleWidth 256 \
		build/gridsync.png \
		--out build/gridsync.iconset/icon_256x256.png
	cp build/gridsync.iconset/icon_256x256.png \
		build/gridsync.iconset/icon_128x128@2x.png
	sips \
		-s format png \
		--resampleWidth 128 \
		build/gridsync.png \
		--out build/gridsync.iconset/icon_128x128.png
	sips \
		-s format png \
		--resampleWidth 64 \
		build/gridsync.png \
		--out build/gridsync.iconset/icon_32x32@2x.png
	sips \
		-s format png \
		--resampleWidth 32 \
		build/gridsync.png \
		--out build/gridsync.iconset/icon_32x32.png
	cp build/gridsync.iconset/icon_32x32.png \
		build/gridsync.iconset/icon_16x16@2x.png
	sips \
		-s format png \
		--resampleWidth 16 \
		build/gridsync.png \
		--out build/gridsync.iconset/icon_16x16.png
	iconutil -c icns build/gridsync.iconset

gif: pngs
	convert \
		-resize 256x256 \
		-dispose 2 \
		-delay 8 \
		-loop 0 \
		build/frames/frame*.png build/gridsync.gif
	convert \
		-resize 256x256 \
		-dispose 2 \
		-delay 8 \
		-loop 0 \
		build/frames/onion-frame*.png build/onion-sync.gif
	convert \
		-resize 256x256 \
		-dispose 2 \
		-delay 7 \
		-loop 0 \
		images/frames/waiting-*.png build/waiting.gif
	convert \
		-dispose 2 \
		-delay 4 \
		-loop 0 \
		images/frames/sync-*.png build/sync.gif

frozen-tahoe:
	mkdir -p dist
	mkdir -p build/tahoe-lafs
	git clone https://github.com/tahoe-lafs/tahoe-lafs.git build/tahoe-lafs
	python3 -m virtualenv --clear --python=python2 build/venv-tahoe
	source build/venv-tahoe/bin/activate && \
	pushd build/tahoe-lafs && \
<<<<<<< HEAD
	git checkout 5f68190363c86b5b084097c776e893751ac6a784 && \
=======
	git checkout 09f8fa174bac34e2f1bad66cf9b61534d4df99a8 && \
>>>>>>> 1a9493e2
	python setup.py update_version && \
	python -m pip install -r ../../requirements/tahoe-lafs.txt && \
	python -m pip install . && \
	python -m pip install git+https://github.com/LeastAuthority/privacypass && \
	python -m pip install git+https://github.com/PrivateStorageio/ZKAPAuthorizer && \
	python -m pip install -r ../../requirements/pyinstaller.txt && \
	python -m pip list && \
	cp ../../misc/tahoe.spec pyinstaller.spec && \
	export PYTHONHASHSEED=1 && \
	pyinstaller pyinstaller.spec && \
	rm -rf dist/Tahoe-LAFS/cryptography-*-py2.7.egg-info && \
	rm -rf dist/Tahoe-LAFS/include/python2.7 && \
	rm -rf dist/Tahoe-LAFS/lib/python2.7 && \
	popd && \
	mv build/tahoe-lafs/dist/Tahoe-LAFS dist

install:
	python3 -m pip install --upgrade .

pyinstaller:
	if [ ! -d dist/Tahoe-LAFS ] ; then make frozen-tahoe ; fi
	python3 -m tox -e pyinstaller

dmg:
	python3 -m virtualenv --clear build/venv-dmg
	source build/venv-dmg/bin/activate && \
	python3 -m pip install dmgbuild && \
	python3 misc/call_dmgbuild.py

vagrant-linux:
	pushd vagrantfiles/linux && \
	vagrant up ; \
	popd

vagrant-macos:
	pushd vagrantfiles/macos && \
	vagrant up ; \
	popd

vagrant-windows:
	rm vagrantfiles/windows/GridsyncSource.zip ; \
	python3 scripts/make_source_zip.py . vagrantfiles/windows/GridsyncSource.zip && \
	pushd vagrantfiles/windows && \
	vagrant up ; \
	rm GridsyncSource.zip ; \
	popd

# https://developer.apple.com/library/archive/technotes/tn2206/_index.html
codesign-app:
	python3 scripts/codesign.py app

codesign-dmg:
	python3 scripts/codesign.py dmg

codesign-all:
	$(MAKE) codesign-app dmg codesign-dmg

notarize-app:
	python3 scripts/notarize.py app

notarize-dmg:
	python3 scripts/notarize.py dmg

dist-macos:
	$(MAKE) codesign-app notarize-app dmg codesign-dmg notarize-dmg

appimage:
	python3 scripts/make_appimage.py

all:
	$(MAKE) pyinstaller
	@case `uname` in \
		Darwin)	$(MAKE) dmg ;; \
		*) $(MAKE) appimage ;; \
	esac
	python3 scripts/sha256sum.py dist/*.*

gpg-sign:
	gpg2 -a --detach-sign --default-key 0xD38A20A62777E1A5 release/Gridsync-Linux.AppImage
	gpg2 -a --detach-sign --default-key 0xD38A20A62777E1A5 release/Gridsync-macOS.dmg
	gpg2 -a --detach-sign --default-key 0xD38A20A62777E1A5 release/Gridsync-Windows-setup.exe

gpg-verify:
	gpg2 --verify release/Gridsync-Linux.AppImage{.asc,}
	gpg2 --verify release/Gridsync-macOS.dmg{.asc,}
	gpg2 --verify release/Gridsync-Windows-setup.exe{.asc,}

pypi-release:
	python setup.py sdist bdist_wheel
	twine upload --verbose dist/gridsync-*.*

uninstall:
	python3 -m pip uninstall -y gridsync<|MERGE_RESOLUTION|>--- conflicted
+++ resolved
@@ -143,11 +143,7 @@
 	python3 -m virtualenv --clear --python=python2 build/venv-tahoe
 	source build/venv-tahoe/bin/activate && \
 	pushd build/tahoe-lafs && \
-<<<<<<< HEAD
-	git checkout 5f68190363c86b5b084097c776e893751ac6a784 && \
-=======
 	git checkout 09f8fa174bac34e2f1bad66cf9b61534d4df99a8 && \
->>>>>>> 1a9493e2
 	python setup.py update_version && \
 	python -m pip install -r ../../requirements/tahoe-lafs.txt && \
 	python -m pip install . && \
