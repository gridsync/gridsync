.DEFAULT_GOAL := all
SHELL := /bin/bash
.PHONY: tahoe

clean:
	rm -rf build/
	rm -rf dist/
	rm -rf .eggs/
	rm -rf .cache/
	rm -rf .tox/
	rm -rf htmlcov/
	rm -f .coverage
	find . -name '*.egg-info' -exec rm -rf {} +
	find . -name '*.egg' -exec rm -rf {} +
	find . -name '*.pyc' -exec rm -f {} +
	find . -name '__pycache__' -exec rm -rf {} +

test:
	@case `uname` in \
		Darwin)	python3 -m tox ;; \
		*) xvfb-run -a python3 -m tox ;; \
	esac

pngs:
	mkdir -p build/frames
	for i in images/gridsync*.svg; do \
		convert -scale 1024x1024 \
			-gravity center \
			-extent 1024x1024 \
			-background transparent \
			$$i build/$$(basename -s .svg $$i).png; \
	done
	for i in images/frames/frame*.svg; do \
		convert -scale 1024x1024 \
			-gravity center \
			-extent 1024x1024 \
			-background transparent \
			$$i build/frames/$$(basename -s .svg $$i).png; \
	done
	for i in images/frames/onion-frame*.svg; do \
		convert -scale 1024x1024 \
			-gravity center \
			-extent 1024x1024 \
			-background transparent \
			$$i build/frames/$$(basename -s .svg $$i).png; \
	done

ico: pngs
	mkdir -p build/ico
	for i in 16 32 48 256; do \
		convert \
			-scale $$i\x$$i \
			-gravity center \
			-extent $$i\x$$i \
			-background transparent \
			images/gridsync.svg  \
			build/ico/gridsync-$$i\-$$i.png; \
	done
	# from 'icoutils' debian package
	icotool --create \
		build/ico/gridsync-16-16.png \
		build/ico/gridsync-32-32.png \
		build/ico/gridsync-48-48.png \
		build/ico/gridsync-256-256.png \
		-o images/gridsync.ico

icns: pngs
	#png2icns images/gridsync.icns build/icon*x*.png
	mkdir -p build/gridsync.iconset
	# OS X only
	sips \
		-s format png \
		--resampleWidth 1024 \
		build/gridsync.png \
		--out build/gridsync.iconset/icon_512x512@2x.png
	sips \
		-s format png \
		--resampleWidth 512 \
		build/gridsync.png \
		--out build/gridsync.iconset/icon_512x512.png
	cp build/gridsync.iconset/icon_512x512.png \
		build/gridsync.iconset/icon_256x256@2x.png
	sips \
		-s format png \
		--resampleWidth 256 \
		build/gridsync.png \
		--out build/gridsync.iconset/icon_256x256.png
	cp build/gridsync.iconset/icon_256x256.png \
		build/gridsync.iconset/icon_128x128@2x.png
	sips \
		-s format png \
		--resampleWidth 128 \
		build/gridsync.png \
		--out build/gridsync.iconset/icon_128x128.png
	sips \
		-s format png \
		--resampleWidth 64 \
		build/gridsync.png \
		--out build/gridsync.iconset/icon_32x32@2x.png
	sips \
		-s format png \
		--resampleWidth 32 \
		build/gridsync.png \
		--out build/gridsync.iconset/icon_32x32.png
	cp build/gridsync.iconset/icon_32x32.png \
		build/gridsync.iconset/icon_16x16@2x.png
	sips \
		-s format png \
		--resampleWidth 16 \
		build/gridsync.png \
		--out build/gridsync.iconset/icon_16x16.png
	iconutil -c icns build/gridsync.iconset

gif: pngs
	convert \
		-resize 256x256 \
		-dispose 2 \
		-delay 8 \
		-loop 0 \
		build/frames/frame*.png build/gridsync.gif
	convert \
		-resize 256x256 \
		-dispose 2 \
		-delay 8 \
		-loop 0 \
		build/frames/onion-frame*.png build/onion-sync.gif
	convert \
		-resize 256x256 \
		-dispose 2 \
		-delay 7 \
		-loop 0 \
		images/frames/waiting-*.png build/waiting.gif
	convert \
		-dispose 2 \
		-delay 4 \
		-loop 0 \
		images/frames/sync-*.png build/sync.gif

frozen-tahoe:
	mkdir -p dist
	mkdir -p build/tahoe-lafs
	git clone https://github.com/tahoe-lafs/tahoe-lafs.git build/tahoe-lafs
	python3 -m virtualenv --clear --python=python2 build/venv-tahoe
	source build/venv-tahoe/bin/activate && \
	pushd build/tahoe-lafs && \
<<<<<<< HEAD
	git checkout 66cc6e3b764e93f0ec817751783147d55c31b92b && \
	cp ../../misc/storage_client.py.patch . && \
	git apply storage_client.py.patch && \
=======
	git checkout tahoe-lafs-1.14.0 && \
>>>>>>> 1874554e
	python setup.py update_version && \
	python -m pip install -r ../../requirements/tahoe-lafs.txt && \
	python -m pip install . && \
	python -m pip install git+https://github.com/LeastAuthority/python-challenge-bypass-ristretto && \
	python -m pip install git+https://github.com/PrivateStorageio/ZKAPAuthorizer && \
	python -m pip install -r ../../requirements/pyinstaller.txt && \
	python -m pip list && \
	cp ../../misc/tahoe.spec pyinstaller.spec && \
	export PYTHONHASHSEED=1 && \
	pyinstaller pyinstaller.spec && \
	rm -rf dist/Tahoe-LAFS/cryptography-*-py2.7.egg-info && \
	rm -rf dist/Tahoe-LAFS/include/python2.7 && \
	rm -rf dist/Tahoe-LAFS/lib/python2.7 && \
	mkdir -p dist/Tahoe-LAFS/challenge_bypass_ristretto && \
	cp -R ../venv-tahoe/lib/python2.7/site-packages/challenge_bypass_ristretto/*.so dist/Tahoe-LAFS/challenge_bypass_ristretto && \
	popd && \
	mv build/tahoe-lafs/dist/Tahoe-LAFS dist

install:
	python3 -m pip install --upgrade .

pyinstaller:
	if [ ! -d dist/Tahoe-LAFS ] ; then make frozen-tahoe ; fi
	case `uname` in \
		Darwin) \
			python3 -m virtualenv --clear --python=python3.7 .tox/pyinstaller && \
			source .tox/pyinstaller/bin/activate && \
			pip install -r requirements/gridsync.txt && \
			pip install -r requirements/pyinstaller.txt && \
			pip install -e . && \
			rm -rf build/pyinstaller ; \
			git clone https://github.com/pyinstaller/pyinstaller.git build/pyinstaller && \
			pushd build/pyinstaller && \
			git checkout 0222ae2ea070e304405ba84a1f455f93e68d86a4 && \
			pushd bootloader && \
			export MACOSX_DEPLOYMENT_TARGET=10.13 && \
			export CFLAGS=-mmacosx-version-min=10.13 && \
			export CPPFLAGS=-mmacosx-version-min=10.13 && \
			export LDFLAGS=-mmacosx-version-min=10.13 && \
			export LINKFLAGS=-mmacosx-version-min=10.13 && \
			python ./waf all && \
			popd && \
			pip install . && \
			popd && \
			pip list && \
			export PYTHONHASHSEED=1 && \
			pyinstaller -y misc/gridsync.spec \
		;; \
		*) \
			python3 -m tox -e pyinstaller \
		;; \
	esac

dmg:
	python3 -m virtualenv --clear build/venv-dmg
	source build/venv-dmg/bin/activate && \
	python3 -m pip install dmgbuild && \
	python3 misc/call_dmgbuild.py


vagrant-desktop-linux:
	vagrant up --no-provision ubuntu-18.04
	vagrant provision --provision-with desktop ubuntu-18.04

vagrant-desktop-macos:
	vagrant up --no-provision macos-10.15

vagrant-desktop-windows:
	vagrant up --no-provision windows-10


vagrant-build-linux:
	vagrant up centos-7
	vagrant provision --provision-with test,build centos-7

vagrant-build-macos:
	vagrant up --provision-with test,build macos-10.14

vagrant-build-windows:
	vagrant up --provision-with test,build windows-10


# https://developer.apple.com/library/archive/technotes/tn2206/_index.html
codesign-app:
	python3 scripts/codesign.py app

codesign-dmg:
	python3 scripts/codesign.py dmg

codesign-all:
	$(MAKE) codesign-app dmg codesign-dmg

notarize-app:
	python3 scripts/notarize.py app

notarize-dmg:
	python3 scripts/notarize.py dmg

dist-macos:
	$(MAKE) codesign-app notarize-app dmg codesign-dmg notarize-dmg

appimage:
	python3 scripts/make_appimage.py

all:
	$(MAKE) pyinstaller
	@case `uname` in \
		Darwin)	$(MAKE) dmg ;; \
		*) $(MAKE) appimage ;; \
	esac
	python3 scripts/sha256sum.py dist/*.*

gpg-sign:
	gpg2 -a --detach-sign --default-key 0xD38A20A62777E1A5 release/Gridsync-Linux.AppImage
	gpg2 -a --detach-sign --default-key 0xD38A20A62777E1A5 release/Gridsync-macOS.dmg
	gpg2 -a --detach-sign --default-key 0xD38A20A62777E1A5 release/Gridsync-Windows-setup.exe

gpg-verify:
	gpg2 --verify release/Gridsync-Linux.AppImage{.asc,}
	gpg2 --verify release/Gridsync-macOS.dmg{.asc,}
	gpg2 --verify release/Gridsync-Windows-setup.exe{.asc,}

pypi-release:
	python setup.py sdist bdist_wheel
	twine upload --verbose dist/gridsync-*.*

uninstall:
	python3 -m pip uninstall -y gridsync<|MERGE_RESOLUTION|>--- conflicted
+++ resolved
@@ -143,13 +143,9 @@
 	python3 -m virtualenv --clear --python=python2 build/venv-tahoe
 	source build/venv-tahoe/bin/activate && \
 	pushd build/tahoe-lafs && \
-<<<<<<< HEAD
-	git checkout 66cc6e3b764e93f0ec817751783147d55c31b92b && \
+	git checkout tahoe-lafs-1.14.0 && \
 	cp ../../misc/storage_client.py.patch . && \
 	git apply storage_client.py.patch && \
-=======
-	git checkout tahoe-lafs-1.14.0 && \
->>>>>>> 1874554e
 	python setup.py update_version && \
 	python -m pip install -r ../../requirements/tahoe-lafs.txt && \
 	python -m pip install . && \
