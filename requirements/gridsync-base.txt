--- conflicted
+++ resolved
@@ -31,7 +31,6 @@
     #   magic-wormhole
     #   twisted
     #   txtorcon
-<<<<<<< HEAD
 blake3==0.3.3 \
     --hash=sha256:08f3122ddd4345cbcc83fa1acc8287f2dfb449d77036f73967d56b96dfc919e6 \
     --hash=sha256:0a78908b6299fd21dd46eb00fa4592b259ee419d586d545a3b86e1f2e4d0ee6d \
@@ -59,14 +58,9 @@
     --hash=sha256:f3363e23a385feb67a845a2b87a1dde6aa952bae5b34189bf9a674fbc2431565 \
     --hash=sha256:f6443ee7e80cff7936a0b68b8d9c482548a7bd29e463419a59bb3f1e67dcad35
     # via -r requirements/gridsync.in
-certifi==2022.12.7 \
-    --hash=sha256:35824b4c3a97115964b408844d64aa14db1cc518f6562e8d7261699d1350a9e3 \
-    --hash=sha256:4ad3232f5e926d6718ec31cfc1fcadfde020920e278684144551c91769c7bc18
-=======
 certifi==2023.5.7 \
     --hash=sha256:0f0d56dc5a6ad56fd4ba36484d6cc34451e1c6548c61daad8c320169f91eddc7 \
     --hash=sha256:c6c2e98f5c7869efca1f8916fed228dd91539f9f1b444c314c06eef02980c716
->>>>>>> 3899a577
     # via
     #   -r requirements/gridsync.in
     #   requests
@@ -289,19 +283,13 @@
     --hash=sha256:1b0fd8a334da978f3dd96b620fa9b9348cabedf26a87f74baac7a37052928160 \
     --hash=sha256:7c9a8d2a6e89314878dda23efc14c78398f1b6eb80e6c86c895c001c888d086e
     # via -r requirements/gridsync.in
-<<<<<<< HEAD
 mnemonic==0.20 \
     --hash=sha256:7c6fb5639d779388027a77944680aee4870f0fcd09b1e42a5525ee2ce4c625f6 \
     --hash=sha256:acd2168872d0379e7a10873bb3e12bf6c91b35de758135c4fbd1015ef18fafc5
     # via -r requirements/gridsync.in
-packaging==23.0 \
-    --hash=sha256:714ac14496c3e68c99c29b00845f7a2b85f3bb6f1078fd9f72fd20f0570002b2 \
-    --hash=sha256:b6ad297f8907de0fa2fe1ccbd26fdaf387f5f47c7275fedf8cce89f99446cf97
-=======
 packaging==23.1 \
     --hash=sha256:994793af429502c4ea2ebf6bf664629d07c1a9fe974af92966e4b8d2df7edc61 \
     --hash=sha256:a392980d2b6cffa644431898be54b0045151319d1e7ec34f0cfed48767dd334f
->>>>>>> 3899a577
     # via qtpy
 psutil==5.9.5 \
     --hash=sha256:104a5cc0e31baa2bcf67900be36acde157756b9c44017b86b2c049f11957887d \
