<<<<<<< HEAD
magic-folder >= 24.1.0
=======
magic-folder >= 24.1.0
# attrs 24.1 removes `attrs.validators.provides` -- which tahoe-lafs 1.18 depends on
attrs==23.2.0
# With cryptography 44, mkdir on tahoe 1.18 fails with "builtins.AttributeError:
# 'cryptography.hazmat.bindings._rust.openssl.ciphers' object attribute
# '__provides__' is read-only"
cryptography < 43.0
# These autobahn constraints are inherited from ZKAPAuthorizer e1debb6
# and can probably go away once autobahn provides a release containing
# https://github.com/crossbario/autobahn-python/pull/1578
autobahn >= 21.11.1, != 22.5.1, != 22.4.2, != 22.4.1
# ZKAPAuthorizer 2022.8.21 requires tahoe-lafs >=1.17.1,<1.18.1
tahoe-lafs < 1.18.1
>>>>>>> 5034e64d
<|MERGE_RESOLUTION|>--- conflicted
+++ resolved
@@ -1,6 +1,3 @@
-<<<<<<< HEAD
-magic-folder >= 24.1.0
-=======
 magic-folder >= 24.1.0
 # attrs 24.1 removes `attrs.validators.provides` -- which tahoe-lafs 1.18 depends on
 attrs==23.2.0
@@ -13,5 +10,4 @@
 # https://github.com/crossbario/autobahn-python/pull/1578
 autobahn >= 21.11.1, != 22.5.1, != 22.4.2, != 22.4.1
 # ZKAPAuthorizer 2022.8.21 requires tahoe-lafs >=1.17.1,<1.18.1
-tahoe-lafs < 1.18.1
->>>>>>> 5034e64d
+tahoe-lafs < 1.18.1