--- conflicted
+++ resolved
@@ -1,9 +1,5 @@
 [tox]
-<<<<<<< HEAD
-envlist = py{39,310,311},lint
-=======
-envlist = py{310},lint
->>>>>>> 4aa2c45d
+envlist = py{310,311},lint
 skip_missing_interpreters = True
 ignore_basepython_conflict = True
 
