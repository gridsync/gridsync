--- conflicted
+++ resolved
@@ -8,12 +8,7 @@
     -r{toxinidir}/requirements/requirements-gridsync.txt
     -r{toxinidir}/requirements/requirements-pytest.txt
 commands =
-<<<<<<< HEAD
-    python scripts/maybe_rebuild_libsodium.py
-    python scripts/maybe_downgrade_pyqt.py
     pip install --upgrade git+https://github.com/crossbario/autobahn-python@897c349952ead7f69f6e720183a2b4c17987a64b
-=======
->>>>>>> 0e44bcd6
     python -m pytest
 passenv = APPDATA CI DISPLAY GNOME_DESKTOP_SESSION_ID XAUTHORITY
 
@@ -48,12 +43,8 @@
 setenv =
     PYTHONHASHSEED=1
 commands =
-<<<<<<< HEAD
-    python scripts/maybe_rebuild_libsodium.py
     pip install --upgrade git+https://github.com/crossbario/autobahn-python@897c349952ead7f69f6e720183a2b4c17987a64b
     pip install --upgrade git+https://github.com/pyinstaller/pyinstaller@a9b299995fda17e61cc7fdac0108d53fc2e6e10a
-=======
->>>>>>> 0e44bcd6
     pip list
     pyinstaller -y misc/gridsync.spec
 
