# -*- coding: utf-8 -*-
from __future__ import annotations

from binascii import hexlify, unhexlify
<<<<<<< HEAD
from datetime import datetime, timedelta
from html.parser import HTMLParser
from time import time
from typing import TYPE_CHECKING, Callable, Coroutine, Optional, TypeVar, Union
=======
from functools import wraps
from html.parser import HTMLParser
from time import time
from typing import TYPE_CHECKING, Callable, Coroutine, Optional, TypeVar
>>>>>>> fba4e9f2

import attr
from twisted.internet.defer import Deferred, ensureDeferred, inlineCallbacks
from twisted.internet.interfaces import IReactorTime
from twisted.internet.task import deferLater
from twisted.python.failure import Failure
from typing_extensions import ParamSpec

_T = TypeVar("_T")

B58_ALPHABET = "123456789ABCDEFGHJKLMNPQRSTUVWXYZabcdefghijkmnopqrstuvwxyz"


if TYPE_CHECKING:
    from gridsync.types import TwistedDeferred


def b58encode(b: bytes) -> str:  # Adapted from python-bitcoinlib
    n = int("0x0" + hexlify(b).decode("utf8"), 16)
    res = []
    while n:
        n, r = divmod(n, 58)
        res.append(B58_ALPHABET[r])
    rev = "".join(res[::-1])
    pad = 0
    for c in b:
        if c == 0:
            pad += 1
        else:
            break
    return B58_ALPHABET[0] * pad + rev


def b58decode(s: str) -> bytes:  # Adapted from python-bitcoinlib
    if not s:
        return b""
    n = 0
    for c in s:
        n *= 58
        if c not in B58_ALPHABET:
            raise ValueError(
                "Character '%r' is not a valid base58 character" % c
            )
        digit = B58_ALPHABET.index(c)
        n += digit
    h = "%x" % n
    if len(h) % 2:
        h = "0" + h
    res = unhexlify(h.encode("utf8"))
    pad = 0
    for c in s[:-1]:
        if c == B58_ALPHABET[0]:
            pad += 1
        else:
            break
    return b"\x00" * pad + res


def to_bool(s: str) -> bool:
    if s.lower() in ("false", "f", "no", "n", "off", "0", "none", ""):
        return False
    return True


def humanized_list(list_: list, kind: str = "files") -> Optional[str]:
    if not list_:
        return None
    if len(list_) == 1:
        return list_[0]
    if len(list_) == 2:
        return " and ".join(list_)
    if len(list_) == 3:
        return "{}, {}, and {}".format(*list_)
    return "{}, {}, and {} other {}".format(
        list_[0], list_[1], len(list_) - 2, kind
    )


def future_date(days_from_now: int) -> str:
    """
    Represent a future date as a short, human-friendlier string.

    Returns "Centuries" if the date is especially far into the future.
    """
    try:
        return datetime.strftime(
            datetime.strptime(
                datetime.isoformat(
                    datetime.now() + timedelta(days=days_from_now)
                ),
                "%Y-%m-%dT%H:%M:%S.%f",
            ),
            "%d %b %Y",
        )
    except OverflowError:  # Python int too large to convert to C int
        return "Centuries"


class _TagStripper(HTMLParser):  # pylint: disable=abstract-method
    def __init__(self) -> None:
        super().__init__()
        self.data: list = []

    def handle_data(self, data: str) -> None:
        self.data.append(data)

    def get_data(self) -> str:
        return "".join(self.data)


def strip_html_tags(s: str) -> str:
    ts = _TagStripper()
    ts.feed(s)
    return ts.get_data()


P = ParamSpec("P")
A = TypeVar("A")
B = TypeVar("B")
C = TypeVar("C")


def to_deferred(
    f: Callable[P, Coroutine[Deferred[A], B, A]]
) -> Callable[P, Deferred[A]]:
    """
    Decorate a coroutine function so that it returns a Deferred, instead.
    """

    @wraps(f)
    def g(*a: P.args, **kw: P.kwargs) -> Deferred[A]:
        return Deferred.fromCoroutine(f(*a, **kw))

    return g


@inlineCallbacks
def until(
    predicate: Callable,
    result: bool = True,
    timeout: int = 10,
    period: float = 0.2,
    reactor: Optional[IReactorTime] = None,
) -> TwistedDeferred[object]:
    if reactor is None:
        from twisted.internet import reactor  # type: ignore
    limit = time() + timeout
    while time() < limit:
        if predicate() == result:
            return result
        yield deferLater(reactor, period, lambda: None)  # type: ignore
    raise TimeoutError(
        f'{predicate} did not return a value of "{result}" after waiting '
        f"{timeout} seconds"
    )


@attr.s
class Poller:
    """
    Poll some asynchronous function until it signals completion, then publish
    a notification to as many Deferreds as are waiting.

    :ivar clock: The reactor to use to schedule the polling.
    :ivar target: The asynchronous function to repeatedly call.
    :ivar interval: The minimum time, in seconds, between polling attempts.

    :ivar _idle: ``True`` if no code is waiting for completion notification,
        ``False`` if any code is.  This does not necessarily mean the
        asynchronous function is running at moment but it does mean this
        ``Poller`` will at least call it again soon.

    :ivar _waiting: The ``Deferred`` instances which will be fired to signal
        completion of the current polling attempt.
    """

    clock: IReactorTime = attr.ib()

    target: Callable[
        [],
        Union[
            Coroutine[Deferred[bool], _T, bool],
            Deferred[bool],
        ],
    ] = attr.ib()

    interval: float = attr.ib()
    _idle: bool = attr.ib(default=True)
    _waiting: list[Deferred[None]] = attr.ib(default=attr.Factory(list))

    def wait_for_completion(self) -> Deferred:
        """
        Wait for the target function to signal completion.  For a single
        ``Poller`` instance, any number of calls to this function will all
        share a single polling effort and the completion notification that
        results.

        :return: A ``Deferred`` on completion.
        """
        waiting: Deferred = Deferred()
        self._waiting.append(waiting)

        if self._idle:
            self._idle = False
            self._iterate_poll()

        return waiting

    @inlineCallbacks
    def _iterate_poll(self) -> TwistedDeferred[None]:
        """
        Poll the target function once.

        If it signals completion, deliver notifications.  If not, schedule
        another iteration.
        """
        try:
            ready = yield ensureDeferred(self.target())
            if ready:
                self._completed()
            else:
                self._schedule()
        except Exception:  # pylint: disable=broad-except
            self._deliver_result(Failure())

    def _completed(self) -> None:
        """
        Return to the idle state and deliver completion notification.
        """
        self._idle = True
        self._deliver_result(None)

    def _deliver_result(self, result: object) -> None:
        """
        Fire all waiting ``Deferred`` instances with the given result.
        """
        waiting = self._waiting
        self._waiting = []
        for w in waiting:
            w.callback(result)  # type: ignore

    def _schedule(self) -> None:
        """
        Schedule the next polling iteration.
        """
        deferLater(self.clock, self.interval, self._iterate_poll)<|MERGE_RESOLUTION|>--- conflicted
+++ resolved
@@ -2,17 +2,11 @@
 from __future__ import annotations
 
 from binascii import hexlify, unhexlify
-<<<<<<< HEAD
 from datetime import datetime, timedelta
+from functools import wraps
 from html.parser import HTMLParser
 from time import time
 from typing import TYPE_CHECKING, Callable, Coroutine, Optional, TypeVar, Union
-=======
-from functools import wraps
-from html.parser import HTMLParser
-from time import time
-from typing import TYPE_CHECKING, Callable, Coroutine, Optional, TypeVar
->>>>>>> fba4e9f2
 
 import attr
 from twisted.internet.defer import Deferred, ensureDeferred, inlineCallbacks
