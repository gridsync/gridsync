# -*- coding: utf-8 -*-

import logging
import os
import sys

from PyQt5.QtCore import QItemSelectionModel, QSize, Qt, QTimer
from PyQt5.QtGui import QIcon, QKeySequence
from PyQt5.QtWidgets import (
    QAction,
    QComboBox,
    QGridLayout,
    QMainWindow,
    QMenu,
    QMessageBox,
    QShortcut,
    QSizePolicy,
    QStackedWidget,
    QToolButton,
    QWidget,
)
from twisted.internet import reactor

from gridsync import resource, APP_NAME, settings
from gridsync.gui.color import BlendedColor
from gridsync.gui.font import Font
from gridsync.gui.history import HistoryView
from gridsync.gui.share import InviteReceiverDialog, InviteSenderDialog
from gridsync.gui.status import StatusPanel
from gridsync.gui.view import View
from gridsync.gui.welcome import WelcomeDialog
from gridsync.gui.zkap import ZKAPInfoPane
from gridsync.msg import error, info
from gridsync.recovery import RecoveryKeyExporter
from gridsync.util import strip_html_tags


class ComboBox(QComboBox):
<<<<<<< HEAD
    def __init__(self, parent):
        super(ComboBox, self).__init__()
        self.parent = parent

=======
    def __init__(self):
        super().__init__()
>>>>>>> fd6224f0
        self.setSizeAdjustPolicy(QComboBox.AdjustToContents)
        self.setFont(Font(10))
        self.current_index = 0
        self.insertSeparator(0)
        self.addItem(" Add new...")

        self.activated.connect(self.on_activated)

    def on_activated(self, index):
        if index == self.count() - 1:  # If "Add new..." is selected
            self.setCurrentIndex(self.current_index)
        else:
            self.current_index = index
        gateway = self.currentData()
        logging.debug("Selected %s", gateway.name)
        self.parent.maybe_enable_actions()

    def add_gateway(self, gateway):
        basename = os.path.basename(os.path.normpath(gateway.nodedir))
        icon = QIcon(os.path.join(gateway.nodedir, "icon"))
        if not icon.availableSizes():
            icon = QIcon(resource("tahoe-lafs.png"))
        self.insertItem(0, icon, basename, gateway)
        self.setCurrentIndex(0)
        self.current_index = 0


class CentralWidget(QStackedWidget):
    def __init__(self, gui):
        super().__init__()
        self.gui = gui
        self.views = []
        self.folders_views = {}
        self.history_views = {}
        self.zkap_views = {}

        # XXX/TODO: There are too many StatusPanel instances here,
        # resulting in spaghetti.. Clean this up.

    def add_folders_view(self, gateway):
        view = View(self.gui, gateway)
        widget = QWidget()
        layout = QGridLayout(widget)
        if sys.platform == "darwin":
            # XXX: For some reason, getContentsMargins returns 20 px on macOS..
            layout.setContentsMargins(11, 11, 11, 0)
        else:
            left, _, right, _ = layout.getContentsMargins()
            layout.setContentsMargins(left, 0, right, 0)
        layout.addWidget(view)
        layout.addWidget(StatusPanel(gateway, self.gui))
        self.addWidget(widget)
        self.views.append(view)
        self.folders_views[gateway] = widget

    def add_history_view(self, gateway):
        view = HistoryView(gateway, self.gui)
        self.addWidget(view)
        self.history_views[gateway] = view

    def add_zkap_view(self, gateway):
        gateway.load_settings()  # To ensure that zkap_name is read/updated
        view = ZKAPInfoPane(gateway, self.gui)
        widget = QWidget()
        layout = QGridLayout(widget)
        if sys.platform == "darwin":
            # XXX: For some reason, getContentsMargins returns 20 px on macOS..
            layout.setContentsMargins(11, 11, 11, 0)
        else:
            left, _, right, _ = layout.getContentsMargins()
            layout.setContentsMargins(left, 0, right, 0)
        layout.addWidget(view)
        layout.addWidget(StatusPanel(gateway, self.gui))
        self.addWidget(widget)
        self.zkap_views[gateway] = widget


class MainWindow(QMainWindow):
    def __init__(self, gui):  # noqa: max-complexity
        super().__init__()
        self.gui = gui
        self.gateways = []
        self.welcome_dialog = None
        self.recovery_key_exporter = None

        self.grid_invites_enabled: bool = True
        self.invites_enabled: bool = True
        self.multiple_grids_enabled: bool = True

        self.setWindowTitle(APP_NAME)
        # self.setMinimumSize(QSize(600, 400))
        self.setMinimumSize(QSize(700, 450))
        self.setUnifiedTitleAndToolBarOnMac(True)
        self.setContextMenuPolicy(Qt.NoContextMenu)

        if sys.platform == "darwin":
            # To disable the broken/buggy "full screen" mode on macOS.
            # See https://github.com/gridsync/gridsync/issues/241
            self.setWindowFlags(Qt.Dialog)

        features_settings = settings.get("features")
        if features_settings:
            grid_invites = features_settings.get("grid_invites")
            if grid_invites and grid_invites.lower() == "false":
                self.grid_invites_enabled = False
            invites = features_settings.get("invites")
            if invites and invites.lower() == "false":
                self.invites_enabled = False
            multiple_grids = features_settings.get("multiple_grids")
            if multiple_grids and multiple_grids.lower() == "false":
                self.multiple_grids_enabled = False

        if self.multiple_grids_enabled:
            self.shortcut_new = QShortcut(QKeySequence.New, self)
            self.shortcut_new.activated.connect(self.show_welcome_dialog)

        self.shortcut_open = QShortcut(QKeySequence.Open, self)
        self.shortcut_open.activated.connect(self.select_folder)

        self.shortcut_preferences = QShortcut(QKeySequence.Preferences, self)
        self.shortcut_preferences.activated.connect(
            self.gui.show_preferences_window
        )

        self.shortcut_close = QShortcut(QKeySequence.Close, self)
        self.shortcut_close.activated.connect(self.close)

        self.shortcut_quit = QShortcut(QKeySequence.Quit, self)
        self.shortcut_quit.activated.connect(self.confirm_quit)

        self.central_widget = CentralWidget(self.gui)
        self.setCentralWidget(self.central_widget)

        font = Font(8)

        self.folder_action = QAction(
            QIcon(resource("folder-plus-outline.png")), "Add Folder", self
        )
        self.folder_action.setEnabled(False)
        self.folder_action.setToolTip("Add a Folder...")
        self.folder_action.setFont(font)
        self.folder_action.triggered.connect(self.select_folder)

        if self.grid_invites_enabled:
            self.invites_action = QAction(
                QIcon(resource("invite.png")), "Invites", self
            )
            self.invites_action.setToolTip("Enter or Create an Invite Code")
            self.invites_action.setFont(font)

            self.enter_invite_action = QAction(
                QIcon(), "Enter Invite Code...", self
            )
            self.enter_invite_action.setToolTip("Enter an Invite Code...")
            self.enter_invite_action.triggered.connect(
                self.open_invite_receiver
            )

            self.create_invite_action = QAction(
                QIcon(), "Create Invite Code...", self
            )
            self.create_invite_action.setToolTip("Create on Invite Code...")
            self.create_invite_action.triggered.connect(
                self.open_invite_sender_dialog
            )

            self.invites_menu = QMenu(self)
            self.invites_menu.addAction(self.enter_invite_action)
            self.invites_menu.addAction(self.create_invite_action)

            self.invites_button = QToolButton(self)
            self.invites_button.setDefaultAction(self.invites_action)
            self.invites_button.setMenu(self.invites_menu)
            self.invites_button.setPopupMode(2)
            self.invites_button.setStyleSheet(
                "QToolButton::menu-indicator { image: none }"
            )
            self.invites_button.setToolButtonStyle(Qt.ToolButtonTextUnderIcon)

        elif self.invites_enabled:
            self.invite_action = QAction(
                QIcon(resource("invite.png")), "Enter Code", self
            )
            self.invite_action.setToolTip("Enter an Invite Code...")
            self.invite_action.setFont(font)
            self.invite_action.triggered.connect(self.open_invite_receiver)

        spacer_left = QWidget()
        spacer_left.setSizePolicy(QSizePolicy.Expanding, 0)

        self.combo_box = ComboBox(self)
        self.combo_box.currentIndexChanged.connect(self.on_grid_selected)
        if not self.multiple_grids_enabled:
            self.combo_box.hide()

        spacer_right = QWidget()
        spacer_right.setSizePolicy(QSizePolicy.Expanding, 0)

        self.history_action = QAction(
            QIcon(resource("clock-outline.png")), "History", self
        )
        self.history_action.setEnabled(False)
        self.history_action.setToolTip("Show/Hide History")
        self.history_action.setFont(font)
        self.history_action.setCheckable(True)
        self.history_action.triggered.connect(self.show_history_view)

        self.history_button = QToolButton(self)
        self.history_button.setDefaultAction(self.history_action)
        self.history_button.setCheckable(True)
        self.history_button.setToolButtonStyle(Qt.ToolButtonTextUnderIcon)

        recovery_action = QAction(
            QIcon(resource("key-outline.png")), "Recovery", self
        )
        recovery_action.setToolTip("Import or Export a Recovery Key")
        recovery_action.setFont(font)

        import_action = QAction(QIcon(), "Import Recovery Key...", self)
        import_action.setToolTip("Import Recovery Key...")
        import_action.triggered.connect(self.import_recovery_key)

        export_action = QAction(QIcon(), "Export Recovery Key...", self)
        export_action.setToolTip("Export Recovery Key...")
        export_action.setShortcut(QKeySequence.Save)
        export_action.triggered.connect(self.export_recovery_key)

        recovery_menu = QMenu(self)
        recovery_menu.addAction(import_action)
        recovery_menu.addAction(export_action)

        self.recovery_button = QToolButton(self)
        self.recovery_button.setDefaultAction(recovery_action)
        self.recovery_button.setMenu(recovery_menu)
        self.recovery_button.setPopupMode(2)
        self.recovery_button.setStyleSheet(
            "QToolButton::menu-indicator { image: none }"
        )
        self.recovery_button.setToolButtonStyle(Qt.ToolButtonTextUnderIcon)

        self.folders_action = QAction(
            QIcon(resource("folder-multiple-outline.png")), "Folders", self
        )
        self.folders_action.setEnabled(False)
        self.folders_action.setToolTip("Show Folders")
        self.folders_action.setFont(font)
        self.folders_action.setCheckable(True)
        self.folders_action.triggered.connect(self.show_folders_view)

        self.folders_button = QToolButton(self)
        self.folders_button.setDefaultAction(self.folders_action)
        self.folders_button.setCheckable(True)
        self.folders_button.setToolButtonStyle(Qt.ToolButtonTextUnderIcon)

        # TODO: Get name from zkap_name?
        self.zkaps_action = QAction(
            QIcon(resource("circle-multiple-outline.png")), "Credits", self
        )
        self.zkaps_action.setEnabled(False)
        self.zkaps_action.setToolTip("Show Credits")
        self.zkaps_action.setFont(font)
        self.zkaps_action.setCheckable(True)
        self.zkaps_action.triggered.connect(self.show_zkap_view)

        self.zkaps_button = QToolButton(self)
        self.zkaps_button.setDefaultAction(self.zkaps_action)
        self.zkaps_button.setCheckable(True)
        self.zkaps_button.setToolButtonStyle(Qt.ToolButtonTextUnderIcon)

        self.toolbar = self.addToolBar("")
        p = self.palette()
        dimmer_grey = BlendedColor(
            p.windowText().color(), p.window().color(), 0.7
        ).name()
        if sys.platform != "darwin":
            self.toolbar.setStyleSheet(
                """
                QToolBar {{ border: 0px }}
                QToolButton {{ color: {} }}
            """.format(
                    dimmer_grey
                )
            )
        else:
            self.toolbar.setStyleSheet(
                "QToolButton {{ color: {} }}".format(dimmer_grey)
            )
        self.toolbar.setToolButtonStyle(Qt.ToolButtonTextUnderIcon)
        self.toolbar.setIconSize(QSize(24, 24))
        self.toolbar.setMovable(False)
        self.toolbar.addAction(self.folder_action)
        self.toolbar.addWidget(self.recovery_button)
        if self.grid_invites_enabled:
            self.toolbar.addWidget(self.invites_button)
        elif self.invites_enabled:
            self.toolbar.addAction(self.invite_action)
        self.toolbar.addWidget(spacer_left)
        self.toolbar.addWidget(self.combo_box)
        self.toolbar.addWidget(spacer_right)
        self.toolbar.addWidget(self.folders_button)
        self.toolbar.addWidget(self.zkaps_button)
        self.toolbar.addWidget(self.history_button)

        if sys.platform != "win32":  # Text is getting clipped on Windows 10
            for action in self.toolbar.actions():
                widget = self.toolbar.widgetForAction(action)
                if isinstance(widget, QToolButton):
                    widget.setMaximumWidth(68)

        self.active_invite_sender_dialogs = []
        self.active_invite_receiver_dialogs = []

        self.pending_news_message = ()

    def maybe_enable_actions(self):  # noqa: max-complexity
        gateway = self.combo_box.currentData()
        if (
            gateway.zkap_auth_required
            and not gateway.monitor.zkap_checker.zkaps_remaining
        ):
            self.folder_action.setEnabled(False)
            # self.invites_button.setEnabled(False)
            self.combo_box.setEnabled(False)
            self.history_action.setEnabled(False)
            self.recovery_button.setEnabled(False)
            self.folders_button.setEnabled(False)
            self.zkaps_button.setEnabled(False)
            if self.grid_invites_enabled:
                self.invites_button.setEnabled(False)
            else:
                try:
                    self.invite_action.setEnabled(False)
                except AttributeError:
                    pass
            if not gateway.magic_folders:
                try:
                    self.central_widget.setCurrentWidget(
                        self.central_widget.zkap_views[
                            self.combo_box.currentData()
                        ]
                    )
                except KeyError:
                    return
                self.zkaps_button.setChecked(True)
                self.history_button.setChecked(False)
                self.folders_button.setChecked(False)
        else:
            self.folder_action.setEnabled(True)
            # self.invites_button.setEnabled(True)
            self.combo_box.setEnabled(True)
            self.history_action.setEnabled(True)
            self.recovery_button.setEnabled(True)
            self.folders_button.setEnabled(True)
            self.zkaps_button.setEnabled(True)
            if self.grid_invites_enabled:
                self.invites_button.setEnabled(True)
            else:
                try:
                    self.invite_action.setEnabled(True)
                except AttributeError:
                    pass

    def populate(self, gateways):
        for gateway in gateways:
            if gateway not in self.gateways:
                self.central_widget.add_folders_view(gateway)
                self.central_widget.add_history_view(gateway)
                self.central_widget.add_zkap_view(gateway)
                self.combo_box.add_gateway(gateway)
                self.gateways.append(gateway)
                gateway.newscap_checker.message_received.connect(
                    self.on_message_received
                )
                gateway.newscap_checker.upgrade_required.connect(
                    self.on_upgrade_required
                )
        if gateways:
            self.maybe_enable_actions()

    def show_news_message(self, gateway, title, message):
        msgbox = QMessageBox(self)
        msgbox.setWindowModality(Qt.WindowModal)
        icon_filepath = os.path.join(gateway.nodedir, "icon")
        if os.path.exists(icon_filepath):
            msgbox.setIconPixmap(QIcon(icon_filepath).pixmap(64, 64))
        elif os.path.exists(resource("tahoe-lafs.png")):
            msgbox.setIconPixmap(
                QIcon(resource("tahoe-lafs.png")).pixmap(64, 64)
            )
        else:
            msgbox.setIcon(QMessageBox.Information)
        if sys.platform == "darwin":
            msgbox.setText(title)
            msgbox.setInformativeText(message)
        else:
            msgbox.setWindowTitle(title)
            msgbox.setText(message)
        msgbox.show()
        try:
            self.gui.unread_messages.remove((gateway, title, message))
        except ValueError:
            return
        self.gui.systray.update()

    def _maybe_show_news_message(self, gateway, title, message):
        self.gui.unread_messages.append((gateway, title, message))
        self.gui.systray.update()
        if self.isVisible():
            self.show_news_message(gateway, title, message)
        else:
            self.pending_news_message = (gateway, title, message)

    def on_message_received(self, gateway, message):
        title = "New message from {}".format(gateway.name)
        self.gui.show_message(
            title, strip_html_tags(message.replace("<p>", "\n\n"))
        )
        self._maybe_show_news_message(gateway, title, message)

    def on_upgrade_required(self, gateway):
        title = "Upgrade required"
        message = (
            "A message was received from {} in an unsupported format. This "
            "suggests that you are running an out-of-date version of {}.\n\n"
            "To avoid seeing this warning, please upgrade to the latest "
            "version.".format(gateway.name, APP_NAME)
        )
        self._maybe_show_news_message(gateway, title, message)

    def current_view(self):
        try:
            w = self.central_widget.folders_views[self.combo_box.currentData()]
        except KeyError:
            return None
        return w.layout().itemAt(0).widget()

    def select_folder(self):
        view = self.current_view()
        if view:
            view.select_folder()

    def set_current_grid_status(self):
        current_view = self.current_view()
        if not current_view:
            return
        self.gui.systray.update()
        self.maybe_enable_actions()

    def show_folders_view(self):
        try:
            self.central_widget.setCurrentWidget(
                self.central_widget.folders_views[self.combo_box.currentData()]
            )
        except KeyError:
            return
        self.folders_button.setChecked(True)
        self.zkaps_button.setChecked(False)
        self.history_button.setChecked(False)
        self.set_current_grid_status()

    def show_history_view(self):
        try:
            self.central_widget.setCurrentWidget(
                self.central_widget.history_views[self.combo_box.currentData()]
            )
        except KeyError:
            return
        self.folders_button.setChecked(False)
        self.zkaps_button.setChecked(False)
        self.history_button.setChecked(True)
        self.set_current_grid_status()

    def show_zkap_view(self):
        try:
            self.central_widget.setCurrentWidget(
                self.central_widget.zkap_views[self.combo_box.currentData()]
            )
        except KeyError:
            return
        self.folders_button.setChecked(False)
        self.zkaps_button.setChecked(True)
        self.history_button.setChecked(False)
        self.set_current_grid_status()

    def show_welcome_dialog(self):
        if self.welcome_dialog:
            self.welcome_dialog.close()
        self.welcome_dialog = WelcomeDialog(self.gui, self.gateways)
        self.welcome_dialog.show()
        self.welcome_dialog.raise_()

    def on_grid_selected(self, index):
        if index == self.combo_box.count() - 1:
            self.show_welcome_dialog()
        if not self.combo_box.currentData():
            return
        if self.history_button.isChecked():
            self.show_history_view()
        else:
            self.show_folders_view()
        if self.multiple_grids_enabled:
            self.setWindowTitle(
                "{} - {}".format(APP_NAME, self.combo_box.currentData().name)
            )

    def confirm_export(self, path):
        if os.path.isfile(path):
            logging.info("Recovery Key successfully exported")
            info(
                self,
                "Export successful",
                "Recovery Key successfully exported to {}".format(path),
            )
        else:
            logging.error("Error exporting Recovery Key; file not found.")
            error(
                self,
                "Error exporting Recovery Key",
                "Destination file not found after export: {}".format(path),
            )

    def export_recovery_key(self, gateway=None):
        if not gateway:
            gateway = self.combo_box.currentData()
        self.recovery_key_exporter = RecoveryKeyExporter(self)
        self.recovery_key_exporter.done.connect(self.confirm_export)
        self.recovery_key_exporter.do_export(gateway)

    def import_recovery_key(self):
        # XXX Quick hack for user-testing; change later
        self.welcome_dialog = WelcomeDialog(self.gui, self.gateways)
        self.welcome_dialog.on_restore_link_activated()

    def on_invite_received(self, gateway):
        self.populate([gateway])
        for view in self.central_widget.views:
            view.model().monitor.scan_rootcap("star.png")

    def on_invite_closed(self, obj):
        try:
            self.active_invite_receiver_dialogs.remove(obj)
        except ValueError:
            pass

    def open_invite_receiver(self):
        invite_receiver_dialog = InviteReceiverDialog(self.gateways)
        invite_receiver_dialog.done.connect(self.on_invite_received)
        invite_receiver_dialog.closed.connect(self.on_invite_closed)
        invite_receiver_dialog.show()
        self.active_invite_receiver_dialogs.append(invite_receiver_dialog)

    def open_invite_sender_dialog(self):
        gateway = self.combo_box.currentData()
        if gateway:
            view = self.current_view()
            if view:
                invite_sender_dialog = InviteSenderDialog(
                    gateway, self.gui, view.get_selected_folders()
                )
            else:
                invite_sender_dialog = InviteSenderDialog(gateway, self.gui)
            invite_sender_dialog.closed.connect(
                self.active_invite_sender_dialogs.remove
            )
            invite_sender_dialog.show()
            self.active_invite_sender_dialogs.append(invite_sender_dialog)

    def confirm_quit(self):
        folder_loading = False
        folder_syncing = False
        for model in [view.model() for view in self.central_widget.views]:
            for row in range(model.rowCount()):
                status = model.item(row, 1).data(Qt.UserRole)
                mtime = model.item(row, 2).data(Qt.UserRole)
                if not status and not mtime:  # "Loading..." and not yet synced
                    folder_loading = True
                    break
                if status == 1:  # "Syncing"
                    folder_syncing = True
                    break
        msg = QMessageBox(self)
        if folder_loading:
            msg.setIcon(QMessageBox.Warning)
            informative_text = (
                "One or more folders have not finished loading. If these "
                "folders were recently added, you may need to add them again."
            )
        elif folder_syncing:
            msg.setIcon(QMessageBox.Warning)
            informative_text = (
                "One or more folders are currently syncing. If you quit, any "
                "pending upload or download operations will be cancelled "
                "until you launch {} again.".format(APP_NAME)
            )
        else:
            msg.setIcon(QMessageBox.Question)
            informative_text = (
                "If you quit, {} will stop synchronizing your folders until "
                "you launch it again.".format(APP_NAME)
            )
        if sys.platform == "darwin":
            msg.setText("Are you sure you wish to quit?")
            msg.setInformativeText(informative_text)
        else:
            msg.setWindowTitle("Exit {}?".format(APP_NAME))
            msg.setText(
                "Are you sure you wish to quit? {}".format(informative_text)
            )
        msg.setStandardButtons(QMessageBox.Yes | QMessageBox.No)
        msg.setDefaultButton(QMessageBox.No)
        if msg.exec_() == QMessageBox.Yes:
            if sys.platform == "win32":
                self.gui.systray.hide()
            reactor.stop()

    def keyPressEvent(self, event):
        key = event.key()
        if key in (Qt.Key_Backspace, Qt.Key_Delete):
            view = self.current_view()
            selected = view.selectedIndexes() if view else None
            if selected:
                view.confirm_stop_syncing(view.get_selected_folders())
        if key == Qt.Key_Escape:
            view = self.current_view()
            selected = view.selectedIndexes() if view else None
            if selected:
                for index in selected:
                    view.selectionModel().select(
                        index, QItemSelectionModel.Deselect
                    )
            elif self.gui.systray.isSystemTrayAvailable():
                self.hide()

    def closeEvent(self, event):
        if self.gui.systray.isSystemTrayAvailable():
            event.accept()
        else:
            event.ignore()
            self.confirm_quit()

    def showEvent(self, _):
        if self.pending_news_message:
            gateway, title, message = self.pending_news_message
            self.pending_news_message = ()
            QTimer.singleShot(
                0, lambda: self.show_news_message(gateway, title, message)
            )<|MERGE_RESOLUTION|>--- conflicted
+++ resolved
@@ -36,15 +36,9 @@
 
 
 class ComboBox(QComboBox):
-<<<<<<< HEAD
     def __init__(self, parent):
-        super(ComboBox, self).__init__()
+        super().__init__()
         self.parent = parent
-
-=======
-    def __init__(self):
-        super().__init__()
->>>>>>> fd6224f0
         self.setSizeAdjustPolicy(QComboBox.AdjustToContents)
         self.setFont(Font(10))
         self.current_index = 0
