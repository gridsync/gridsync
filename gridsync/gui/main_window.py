# -*- coding: utf-8 -*-

import logging
import os
import sys

from PyQt5.QtCore import QItemSelectionModel, QFileInfo, QSize, Qt, QTimer
from PyQt5.QtGui import QIcon, QKeySequence
from PyQt5.QtWidgets import (
    QAction,
    QComboBox,
    QFileIconProvider,
    QGridLayout,
    QMainWindow,
    QMenu,
    QMessageBox,
    QShortcut,
    QSizePolicy,
    QStackedWidget,
    QToolButton,
    QWidget,
)
from twisted.internet import reactor

from gridsync import resource, APP_NAME, config_dir, settings
from gridsync.gui.color import BlendedColor
from gridsync.gui.font import Font
from gridsync.gui.history import HistoryView
from gridsync.gui.pixmap import CompositePixmap
from gridsync.gui.share import InviteReceiverDialog, InviteSenderDialog
from gridsync.gui.status import StatusPanel
from gridsync.gui.view import View
from gridsync.gui.welcome import WelcomeDialog
from gridsync.gui.zkap import ZKAPInfoPane
from gridsync.msg import error, info
from gridsync.recovery import RecoveryKeyExporter
from gridsync.util import strip_html_tags


class ComboBox(QComboBox):
    def __init__(self, parent):
        super(ComboBox, self).__init__()
        self.parent = parent

        self.setSizeAdjustPolicy(QComboBox.AdjustToContents)
        self.setFont(Font(10))
        self.current_index = 0
        self.insertSeparator(0)
        self.addItem(" Add new...")

        self.activated.connect(self.on_activated)

    def on_activated(self, index):
        if index == self.count() - 1:  # If "Add new..." is selected
            self.setCurrentIndex(self.current_index)
        else:
            self.current_index = index
        gateway = self.currentData()
        logging.debug("Selected %s", gateway.name)
        self.parent.maybe_enable_actions()

    def add_gateway(self, gateway):
        basename = os.path.basename(os.path.normpath(gateway.nodedir))
        icon = QIcon(os.path.join(gateway.nodedir, "icon"))
        if not icon.availableSizes():
            icon = QIcon(resource("tahoe-lafs.png"))
        self.insertItem(0, icon, basename, gateway)
        self.setCurrentIndex(0)
        self.current_index = 0


class CentralWidget(QStackedWidget):
    def __init__(self, gui):
        super(CentralWidget, self).__init__()
        self.gui = gui
        self.views = []
        self.folders_views = {}
        self.history_views = {}
        self.zkap_views = {}
        self.status_panels = []

        # XXX/TODO: There are too many StatusPanel instances here,
        # resulting in spaghetti.. Clean this up.

    def add_folders_view(self, gateway):
        view = View(self.gui, gateway)
        widget = QWidget()
        layout = QGridLayout(widget)
        if sys.platform == "darwin":
            # XXX: For some reason, getContentsMargins returns 20 px on macOS..
            layout.setContentsMargins(11, 11, 11, 0)
        else:
            left, _, right, _ = layout.getContentsMargins()
            layout.setContentsMargins(left, 0, right, 0)
        layout.addWidget(view)
        status_panel = StatusPanel(gateway, self.gui)
        status_panel.zkap_button.clicked.connect(self.on_zkap_button_clicked)
        self.status_panels.append(status_panel)
        layout.addWidget(status_panel)
        self.addWidget(widget)
        self.views.append(view)
        self.folders_views[gateway] = widget

    def add_history_view(self, gateway):
        view = HistoryView(gateway, self.gui)
        view.status_panel.zkap_button.clicked.connect(
            self.on_zkap_button_clicked
        )
        self.addWidget(view)
        self.history_views[gateway] = view

    def add_zkap_view(self, gateway):
        gateway.load_settings()  # To ensure that zkap_name is read/updated
        view = ZKAPInfoPane(gateway, self.gui)
        widget = QWidget()
        layout = QGridLayout(widget)
        if sys.platform == "darwin":
            # XXX: For some reason, getContentsMargins returns 20 px on macOS..
            layout.setContentsMargins(11, 11, 11, 0)
        else:
            left, _, right, _ = layout.getContentsMargins()
            layout.setContentsMargins(left, 0, right, 0)
        layout.addWidget(view)
        status_panel = StatusPanel(gateway, self.gui)
        status_panel.zkap_button.clicked.connect(self.on_zkap_button_clicked)
        self.status_panels.append(status_panel)
        layout.addWidget(status_panel)
        self.addWidget(widget)
        self.zkap_views[gateway] = widget

    def on_zkap_button_clicked(self, checked):
        if checked:
            for panel in self.status_panels:  # XXX
                panel.zkap_button.setChecked(True)
            self.gui.main_window.history_button.setChecked(False)  # XXX
            try:
                self.setCurrentWidget(
                    self.zkap_views[
                        self.gui.main_window.combo_box.currentData()
                    ]
                )
            except KeyError:
                pass
        else:
            gateway = self.gui.main_window.combo_box.currentData()
            if (
                gateway.zkap_auth_required
                and not gateway.monitor.zkap_checker.zkaps_remaining
            ):
                # XXX Prevent ZKAP button from being un-checked if no ZKAPs
                self.on_zkap_button_clicked(True)
                return
            for panel in self.status_panels:  # XXX
                panel.zkap_button.setChecked(False)
            self.gui.main_window.history_button.setChecked(False)  # XXX
            self.gui.main_window.show_folders_view()  # XXX
        self.gui.main_window.set_current_grid_status()  # XXX


class MainWindow(QMainWindow):
    def __init__(self, gui):  # noqa: max-complexity
        super(MainWindow, self).__init__()
        self.gui = gui
        self.gateways = []
        self.welcome_dialog = None
        self.recovery_key_exporter = None
        self.grid_invites_enabled: bool = True

        self.setWindowTitle(APP_NAME)
        # self.setMinimumSize(QSize(600, 400))
        self.setMinimumSize(QSize(700, 450))
        self.setUnifiedTitleAndToolBarOnMac(True)
        self.setContextMenuPolicy(Qt.NoContextMenu)

        if sys.platform == "darwin":
            # To disable the broken/buggy "full screen" mode on macOS.
            # See https://github.com/gridsync/gridsync/issues/241
            self.setWindowFlags(Qt.Dialog)

        grid_invites_enabled = True
        invites_enabled = True
        multiple_grids_enabled = True
        features_settings = settings.get("features")
        if features_settings:
            grid_invites = features_settings.get("grid_invites")
            if grid_invites and grid_invites.lower() == "false":
                grid_invites_enabled = False
            invites = features_settings.get("invites")
            if invites and invites.lower() == "false":
                invites_enabled = False
            multiple_grids = features_settings.get("multiple_grids")
            if multiple_grids and multiple_grids.lower() == "false":
                multiple_grids_enabled = False

        if multiple_grids_enabled:
            self.shortcut_new = QShortcut(QKeySequence.New, self)
            self.shortcut_new.activated.connect(self.show_welcome_dialog)

        self.shortcut_open = QShortcut(QKeySequence.Open, self)
        self.shortcut_open.activated.connect(self.select_folder)

        self.shortcut_preferences = QShortcut(QKeySequence.Preferences, self)
        self.shortcut_preferences.activated.connect(
            self.gui.show_preferences_window
        )

        self.shortcut_close = QShortcut(QKeySequence.Close, self)
        self.shortcut_close.activated.connect(self.close)

        self.shortcut_quit = QShortcut(QKeySequence.Quit, self)
        self.shortcut_quit.activated.connect(self.confirm_quit)

        self.central_widget = CentralWidget(self.gui)
        self.setCentralWidget(self.central_widget)

        font = Font(8)

        folder_icon_default = QFileIconProvider().icon(QFileInfo(config_dir))
        folder_icon_composite = CompositePixmap(
            folder_icon_default.pixmap(256, 256), resource("green-plus.png")
        )
        folder_icon = QIcon(folder_icon_composite)

        self.folder_action = QAction(folder_icon, "Add Folder", self)
        self.folder_action.setEnabled(False)
        self.folder_action.setToolTip("Add a Folder...")
        self.folder_action.setFont(font)
        self.folder_action.triggered.connect(self.select_folder)

<<<<<<< HEAD
        features_settings = settings.get("features")
        if features_settings:
            grid_invites = features_settings.get("grid_invites")
            if grid_invites and grid_invites.lower() == "false":
                self.grid_invites_enabled = False

        if self.grid_invites_enabled:
            self.invites_action = QAction(
=======
        if grid_invites_enabled:
            invites_action = QAction(
>>>>>>> 0902a717
                QIcon(resource("invite.png")), "Invites", self
            )
            self.invites_action.setToolTip("Enter or Create an Invite Code")
            self.invites_action.setFont(font)

            self.enter_invite_action = QAction(
                QIcon(), "Enter Invite Code...", self
            )
            self.enter_invite_action.setToolTip("Enter an Invite Code...")
            self.enter_invite_action.triggered.connect(
                self.open_invite_receiver
            )

            self.create_invite_action = QAction(
                QIcon(), "Create Invite Code...", self
            )
            self.create_invite_action.setToolTip("Create on Invite Code...")
            self.create_invite_action.triggered.connect(
                self.open_invite_sender_dialog
            )

            self.invites_menu = QMenu(self)
            self.invites_menu.addAction(self.enter_invite_action)
            self.invites_menu.addAction(self.create_invite_action)

            self.invites_button = QToolButton(self)
            self.invites_button.setDefaultAction(self.invites_action)
            self.invites_button.setMenu(self.invites_menu)
            self.invites_button.setPopupMode(2)
            self.invites_button.setStyleSheet(
                "QToolButton::menu-indicator { image: none }"
            )
            self.invites_button.setToolButtonStyle(Qt.ToolButtonTextUnderIcon)

<<<<<<< HEAD
        else:
            self.invite_action = QAction(
=======
        elif invites_enabled:
            invite_action = QAction(
>>>>>>> 0902a717
                QIcon(resource("invite.png")), "Enter Code", self
            )
            self.invite_action.setToolTip("Enter an Invite Code...")
            self.invite_action.setFont(font)
            self.invite_action.triggered.connect(self.open_invite_receiver)

        spacer_left = QWidget()
        spacer_left.setSizePolicy(QSizePolicy.Expanding, 0)

        self.combo_box = ComboBox(self)
        self.combo_box.currentIndexChanged.connect(self.on_grid_selected)
        if not multiple_grids_enabled:
            self.combo_box.hide()

        spacer_right = QWidget()
        spacer_right.setSizePolicy(QSizePolicy.Expanding, 0)

        self.history_action = QAction(
            QIcon(resource("time.png")), "History", self
        )
        self.history_action.setEnabled(False)
        self.history_action.setToolTip("Show/Hide History")
        self.history_action.setFont(font)
        self.history_action.setCheckable(True)
        self.history_action.triggered.connect(self.on_history_button_clicked)

        self.history_button = QToolButton(self)
        self.history_button.setDefaultAction(self.history_action)
        self.history_button.setCheckable(True)
        self.history_button.setToolButtonStyle(Qt.ToolButtonTextUnderIcon)

        recovery_action = QAction(QIcon(resource("key.png")), "Recovery", self)
        recovery_action.setToolTip("Import or Export a Recovery Key")
        recovery_action.setFont(font)

        import_action = QAction(QIcon(), "Import Recovery Key...", self)
        import_action.setToolTip("Import Recovery Key...")
        import_action.triggered.connect(self.import_recovery_key)

        export_action = QAction(QIcon(), "Export Recovery Key...", self)
        export_action.setToolTip("Export Recovery Key...")
        export_action.setShortcut(QKeySequence.Save)
        export_action.triggered.connect(self.export_recovery_key)

        recovery_menu = QMenu(self)
        recovery_menu.addAction(import_action)
        recovery_menu.addAction(export_action)

        self.recovery_button = QToolButton(self)
        self.recovery_button.setDefaultAction(recovery_action)
        self.recovery_button.setMenu(recovery_menu)
        self.recovery_button.setPopupMode(2)
        self.recovery_button.setStyleSheet(
            "QToolButton::menu-indicator { image: none }"
        )
        self.recovery_button.setToolButtonStyle(Qt.ToolButtonTextUnderIcon)

        self.toolbar = self.addToolBar("")
        p = self.palette()
        dimmer_grey = BlendedColor(
            p.windowText().color(), p.window().color(), 0.7
        ).name()
        if sys.platform != "darwin":
            self.toolbar.setStyleSheet(
                """
                QToolBar {{ border: 0px }}
                QToolButton {{ color: {} }}
            """.format(
                    dimmer_grey
                )
            )
        else:
            self.toolbar.setStyleSheet(
                "QToolButton {{ color: {} }}".format(dimmer_grey)
            )
        self.toolbar.setToolButtonStyle(Qt.ToolButtonTextUnderIcon)
        self.toolbar.setIconSize(QSize(24, 24))
        self.toolbar.setMovable(False)
<<<<<<< HEAD
        self.toolbar.addAction(self.folder_action)
        if self.grid_invites_enabled:
            self.toolbar.addWidget(self.invites_button)
        else:
            self.toolbar.addAction(self.invite_action)
=======
        self.toolbar.addAction(folder_action)
        if grid_invites_enabled:
            self.toolbar.addWidget(invites_button)
        elif invites_enabled:
            self.toolbar.addAction(invite_action)
>>>>>>> 0902a717
        self.toolbar.addWidget(spacer_left)
        self.toolbar.addWidget(self.combo_box)
        self.toolbar.addWidget(spacer_right)
        self.toolbar.addWidget(self.history_button)
        self.toolbar.addWidget(self.recovery_button)

        if sys.platform != "win32":  # Text is getting clipped on Windows 10
            for action in self.toolbar.actions():
                widget = self.toolbar.widgetForAction(action)
                if isinstance(widget, QToolButton):
                    widget.setMaximumWidth(68)

        self.active_invite_sender_dialogs = []
        self.active_invite_receiver_dialogs = []

        self.pending_news_message = ()

    def maybe_enable_actions(self):
        gateway = self.combo_box.currentData()
        if (
            gateway.zkap_auth_required
            and not gateway.monitor.zkap_checker.zkaps_remaining
        ):
            self.folder_action.setEnabled(False)
            self.invites_button.setEnabled(False)
            self.combo_box.setEnabled(False)
            self.history_action.setEnabled(False)
            self.recovery_button.setEnabled(False)
            if self.grid_invites_enabled:
                self.invites_button.setEnabled(False)
            else:
                self.invite_action.setEnabled(False)
        else:
            self.folder_action.setEnabled(True)
            self.invites_button.setEnabled(True)
            self.combo_box.setEnabled(True)
            self.history_action.setEnabled(True)
            self.recovery_button.setEnabled(True)
            if self.grid_invites_enabled:
                self.invites_button.setEnabled(True)
            else:
                self.invite_action.setEnabled(True)

    def populate(self, gateways):
        for gateway in gateways:
            if gateway not in self.gateways:
                self.central_widget.add_folders_view(gateway)
                self.central_widget.add_history_view(gateway)
                self.central_widget.add_zkap_view(gateway)
                self.combo_box.add_gateway(gateway)
                self.gateways.append(gateway)
                gateway.newscap_checker.message_received.connect(
                    self.on_message_received
                )
                gateway.newscap_checker.upgrade_required.connect(
                    self.on_upgrade_required
                )
        if gateways:
            self.maybe_enable_actions()

    def show_news_message(self, gateway, title, message):
        msgbox = QMessageBox(self)
        msgbox.setWindowModality(Qt.WindowModal)
        icon_filepath = os.path.join(gateway.nodedir, "icon")
        if os.path.exists(icon_filepath):
            msgbox.setIconPixmap(QIcon(icon_filepath).pixmap(64, 64))
        elif os.path.exists(resource("tahoe-lafs.png")):
            msgbox.setIconPixmap(
                QIcon(resource("tahoe-lafs.png")).pixmap(64, 64)
            )
        else:
            msgbox.setIcon(QMessageBox.Information)
        if sys.platform == "darwin":
            msgbox.setText(title)
            msgbox.setInformativeText(message)
        else:
            msgbox.setWindowTitle(title)
            msgbox.setText(message)
        msgbox.show()
        try:
            self.gui.unread_messages.remove((gateway, title, message))
        except ValueError:
            return
        self.gui.systray.update()

    def _maybe_show_news_message(self, gateway, title, message):
        self.gui.unread_messages.append((gateway, title, message))
        self.gui.systray.update()
        if self.isVisible():
            self.show_news_message(gateway, title, message)
        else:
            self.pending_news_message = (gateway, title, message)

    def on_message_received(self, gateway, message):
        title = "New message from {}".format(gateway.name)
        self.gui.show_message(
            title, strip_html_tags(message.replace("<p>", "\n\n"))
        )
        self._maybe_show_news_message(gateway, title, message)

    def on_upgrade_required(self, gateway):
        title = "Upgrade required"
        message = (
            "A message was received from {} in an unsupported format. This "
            "suggests that you are running an out-of-date version of {}.\n\n"
            "To avoid seeing this warning, please upgrade to the latest "
            "version.".format(gateway.name, APP_NAME)
        )
        self._maybe_show_news_message(gateway, title, message)

    def current_view(self):
        try:
            w = self.central_widget.folders_views[self.combo_box.currentData()]
        except KeyError:
            return None
        return w.layout().itemAt(0).widget()

    def select_folder(self):
        self.show_folders_view()
        view = self.current_view()
        if view:
            view.select_folder()

    def set_current_grid_status(self):
        current_view = self.current_view()
        if not current_view:
            return
        self.gui.systray.update()

    def show_folders_view(self):
        try:
            self.central_widget.setCurrentWidget(
                self.central_widget.folders_views[self.combo_box.currentData()]
            )
        except KeyError:
            pass
        self.set_current_grid_status()

    def show_history_view(self):
        try:
            self.central_widget.setCurrentWidget(
                self.central_widget.history_views[self.combo_box.currentData()]
            )
        except KeyError:
            pass
        for panel in self.central_widget.status_panels:
            panel.zkap_button.setChecked(False)
        self.set_current_grid_status()

    def show_zkap_view(self):
        for panel in self.central_widget.status_panels:
            panel.zkap_button.setChecked(True)
        self.history_button.setChecked(False)
        try:
            self.central_widget.setCurrentWidget(
                self.central_widget.zkap_views[self.combo_box.currentData()]
            )
        except KeyError:
            pass
        self.set_current_grid_status()

    def show_welcome_dialog(self):
        if self.welcome_dialog:
            self.welcome_dialog.close()
        self.welcome_dialog = WelcomeDialog(self.gui, self.gateways)
        self.welcome_dialog.show()
        self.welcome_dialog.raise_()

    def on_grid_selected(self, index):
        if index == self.combo_box.count() - 1:
            self.show_welcome_dialog()
        if not self.combo_box.currentData():
            return
        if self.history_button.isChecked():
            self.show_history_view()
        else:
            self.show_folders_view()
        self.setWindowTitle(
            "{} - {}".format(APP_NAME, self.combo_box.currentData().name)
        )

    def confirm_export(self, path):
        if os.path.isfile(path):
            logging.info("Recovery Key successfully exported")
            info(
                self,
                "Export successful",
                "Recovery Key successfully exported to {}".format(path),
            )
        else:
            logging.error("Error exporting Recovery Key; file not found.")
            error(
                self,
                "Error exporting Recovery Key",
                "Destination file not found after export: {}".format(path),
            )

    def export_recovery_key(self, gateway=None):
        self.show_folders_view()
        if not gateway:
            gateway = self.combo_box.currentData()
        self.recovery_key_exporter = RecoveryKeyExporter(self)
        self.recovery_key_exporter.done.connect(self.confirm_export)
        self.recovery_key_exporter.do_export(gateway)

    def import_recovery_key(self):
        # XXX Quick hack for user-testing; change later
        self.welcome_dialog = WelcomeDialog(self.gui, self.gateways)
        self.welcome_dialog.on_restore_link_activated()

    def on_history_button_clicked(self):
        if not self.history_button.isChecked():
            self.history_button.setChecked(True)
            self.show_history_view()
            for panel in self.central_widget.status_panels:  # XXX
                panel.zkap_button.setChecked(False)
        else:
            self.history_button.setChecked(False)
            self.show_folders_view()

    def on_invite_received(self, gateway):
        self.populate([gateway])
        for view in self.central_widget.views:
            view.model().monitor.scan_rootcap("star.png")

    def on_invite_closed(self, obj):
        try:
            self.active_invite_receiver_dialogs.remove(obj)
        except ValueError:
            pass

    def open_invite_receiver(self):
        invite_receiver_dialog = InviteReceiverDialog(self.gateways)
        invite_receiver_dialog.done.connect(self.on_invite_received)
        invite_receiver_dialog.closed.connect(self.on_invite_closed)
        invite_receiver_dialog.show()
        self.active_invite_receiver_dialogs.append(invite_receiver_dialog)

    def open_invite_sender_dialog(self):
        gateway = self.combo_box.currentData()
        if gateway:
            view = self.current_view()
            if view:
                invite_sender_dialog = InviteSenderDialog(
                    gateway, self.gui, view.get_selected_folders()
                )
            else:
                invite_sender_dialog = InviteSenderDialog(gateway, self.gui)
            invite_sender_dialog.closed.connect(
                self.active_invite_sender_dialogs.remove
            )
            invite_sender_dialog.show()
            self.active_invite_sender_dialogs.append(invite_sender_dialog)

    def confirm_quit(self):
        folder_loading = False
        folder_syncing = False
        for model in [view.model() for view in self.central_widget.views]:
            for row in range(model.rowCount()):
                status = model.item(row, 1).data(Qt.UserRole)
                mtime = model.item(row, 2).data(Qt.UserRole)
                if not status and not mtime:  # "Loading..." and not yet synced
                    folder_loading = True
                    break
                if status == 1:  # "Syncing"
                    folder_syncing = True
                    break
        msg = QMessageBox(self)
        if folder_loading:
            msg.setIcon(QMessageBox.Warning)
            informative_text = (
                "One or more folders have not finished loading. If these "
                "folders were recently added, you may need to add them again."
            )
        elif folder_syncing:
            msg.setIcon(QMessageBox.Warning)
            informative_text = (
                "One or more folders are currently syncing. If you quit, any "
                "pending upload or download operations will be cancelled "
                "until you launch {} again.".format(APP_NAME)
            )
        else:
            msg.setIcon(QMessageBox.Question)
            informative_text = (
                "If you quit, {} will stop synchronizing your folders until "
                "you launch it again.".format(APP_NAME)
            )
        if sys.platform == "darwin":
            msg.setText("Are you sure you wish to quit?")
            msg.setInformativeText(informative_text)
        else:
            msg.setWindowTitle("Exit {}?".format(APP_NAME))
            msg.setText(
                "Are you sure you wish to quit? {}".format(informative_text)
            )
        msg.setStandardButtons(QMessageBox.Yes | QMessageBox.No)
        msg.setDefaultButton(QMessageBox.No)
        if msg.exec_() == QMessageBox.Yes:
            if sys.platform == "win32":
                self.gui.systray.hide()
            reactor.stop()

    def keyPressEvent(self, event):
        key = event.key()
        if key in (Qt.Key_Backspace, Qt.Key_Delete):
            view = self.current_view()
            selected = view.selectedIndexes() if view else None
            if selected:
                view.confirm_stop_syncing(view.get_selected_folders())
        if key == Qt.Key_Escape:
            view = self.current_view()
            selected = view.selectedIndexes() if view else None
            if selected:
                for index in selected:
                    view.selectionModel().select(
                        index, QItemSelectionModel.Deselect
                    )
            elif self.gui.systray.isSystemTrayAvailable():
                self.hide()

    def closeEvent(self, event):
        if self.gui.systray.isSystemTrayAvailable():
            event.accept()
        else:
            event.ignore()
            self.confirm_quit()

    def showEvent(self, _):
        if self.pending_news_message:
            gateway, title, message = self.pending_news_message
            self.pending_news_message = ()
            QTimer.singleShot(
                0, lambda: self.show_news_message(gateway, title, message)
            )<|MERGE_RESOLUTION|>--- conflicted
+++ resolved
@@ -185,6 +185,7 @@
             grid_invites = features_settings.get("grid_invites")
             if grid_invites and grid_invites.lower() == "false":
                 grid_invites_enabled = False
+                self.grid_invites_enabled = False  # XXX
             invites = features_settings.get("invites")
             if invites and invites.lower() == "false":
                 invites_enabled = False
@@ -227,19 +228,8 @@
         self.folder_action.setFont(font)
         self.folder_action.triggered.connect(self.select_folder)
 
-<<<<<<< HEAD
-        features_settings = settings.get("features")
-        if features_settings:
-            grid_invites = features_settings.get("grid_invites")
-            if grid_invites and grid_invites.lower() == "false":
-                self.grid_invites_enabled = False
-
-        if self.grid_invites_enabled:
-            self.invites_action = QAction(
-=======
         if grid_invites_enabled:
             invites_action = QAction(
->>>>>>> 0902a717
                 QIcon(resource("invite.png")), "Invites", self
             )
             self.invites_action.setToolTip("Enter or Create an Invite Code")
@@ -274,13 +264,8 @@
             )
             self.invites_button.setToolButtonStyle(Qt.ToolButtonTextUnderIcon)
 
-<<<<<<< HEAD
-        else:
-            self.invite_action = QAction(
-=======
         elif invites_enabled:
             invite_action = QAction(
->>>>>>> 0902a717
                 QIcon(resource("invite.png")), "Enter Code", self
             )
             self.invite_action.setToolTip("Enter an Invite Code...")
@@ -359,19 +344,11 @@
         self.toolbar.setToolButtonStyle(Qt.ToolButtonTextUnderIcon)
         self.toolbar.setIconSize(QSize(24, 24))
         self.toolbar.setMovable(False)
-<<<<<<< HEAD
-        self.toolbar.addAction(self.folder_action)
-        if self.grid_invites_enabled:
-            self.toolbar.addWidget(self.invites_button)
-        else:
-            self.toolbar.addAction(self.invite_action)
-=======
         self.toolbar.addAction(folder_action)
         if grid_invites_enabled:
             self.toolbar.addWidget(invites_button)
         elif invites_enabled:
             self.toolbar.addAction(invite_action)
->>>>>>> 0902a717
         self.toolbar.addWidget(spacer_left)
         self.toolbar.addWidget(self.combo_box)
         self.toolbar.addWidget(spacer_right)
