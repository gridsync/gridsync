--- conflicted
+++ resolved
@@ -5,16 +5,12 @@
 from typing import TYPE_CHECKING, Optional
 
 from atomicwrites import atomic_write
-<<<<<<< HEAD
-from twisted.internet.defer import DeferredLock
-=======
 from tahoe_capabilities import (
     DirectoryWriteCapability,
     danger_real_capability_string,
     writeable_directory_from_string,
 )
-from twisted.internet.defer import DeferredLock, inlineCallbacks
->>>>>>> fba4e9f2
+from twisted.internet.defer import DeferredLock
 
 if TYPE_CHECKING:
     from gridsync.tahoe import Tahoe  # pylint: disable=cyclic-import
@@ -74,41 +70,17 @@
         logging.debug("Rootcap saved to file: %s", self._rootcap_path)
         self._rootcap = cap
 
-<<<<<<< HEAD
-    async def create_rootcap(self) -> str:
-        logging.debug("Creating rootcap...")
-        if self._rootcap_path.exists():
-            logging.warning(
-                "Rootcap file already exists: %s", self._rootcap_path
-            )
-            return self.get_rootcap()
+    async def create_rootcap(self) -> DirectoryWriteCapability:
         await self.lock.acquire()
-        try:
-            rootcap = await self.gateway.mkdir()
-        finally:
-            self.lock.release()
-        await self.lock.acquire()
-        if self._rootcap:
-            logging.warning("Rootcap already exists")
-            self.lock.release()
-            return self._rootcap
-        try:
-            self.set_rootcap(rootcap)
-        except FileExistsError:
-=======
-    @inlineCallbacks
-    def create_rootcap(self) -> TwistedDeferred[DirectoryWriteCapability]:
-        yield self.lock.acquire()
         try:
             logging.debug("Creating rootcap...")
             rootcap = self.get_rootcap()
             if rootcap is None:
                 rootcap = writeable_directory_from_string(
-                    (yield self.gateway.mkdir())
+                    (await self.gateway.mkdir())
                 )
                 self.set_rootcap(rootcap)
                 return rootcap
->>>>>>> fba4e9f2
             logging.warning(
                 "Rootcap file already exists: %s", self._rootcap_path
             )
@@ -120,44 +92,25 @@
         if self._basedircap:
             return self._basedircap
         rootcap = self.get_rootcap()
-<<<<<<< HEAD
-        if not rootcap:
+        if rootcap is None:
             rootcap = await self.create_rootcap()
-        subdirs = await self.gateway.ls(rootcap, exclude_filenodes=True)
+        subdirs = await self.gateway.ls(
+            danger_real_capability_string(rootcap), exclude_filenodes=True
+        )
         if subdirs is None:
-            raise ValueError("Failed to list rootcap contents")
+            raise ValueError("Unable to list contents of Tahoe-LAFS rootcap")
         self._basedircap = subdirs.get(self.basedir, {}).get("cap", "")
         if self._basedircap:
             return self._basedircap
         await self.lock.acquire()
-=======
-        if rootcap is None:
-            rootcap = yield self.create_rootcap()
-
-        subdirs = yield self.gateway.ls(
-            danger_real_capability_string(rootcap), exclude_filenodes=True
-        )
-        if subdirs is None:
-            raise ValueError("Unable to list contents of Tahoe-LAFS rootcap")
-
-        self._basedircap = subdirs.get(self.basedir, {}).get("cap", "")
-        if self._basedircap:
-            return self._basedircap
-
-        yield self.lock.acquire()
->>>>>>> fba4e9f2
         if self._basedircap:
             self.lock.release()
             return self._basedircap
         logging.debug('Creating base ("%s") dircap...', self.basedir)
         try:
-<<<<<<< HEAD
-            self._basedircap = await self.gateway.mkdir(rootcap, self.basedir)
-=======
-            self._basedircap = yield self.gateway.mkdir(
+            self._basedircap = await self.gateway.mkdir(
                 danger_real_capability_string(rootcap), self.basedir
             )
->>>>>>> fba4e9f2
         finally:
             self.lock.release()
         logging.debug('Base ("%s") dircap successfully created', self.basedir)
