--- conflicted
+++ resolved
@@ -30,10 +30,9 @@
         # Default batch-size from zkapauthorizer.resource.NUM_TOKENS
         self.zkap_batch_size: int = 2**15
 
-<<<<<<< HEAD
         # XXX/TODO: Move this later?
         gateway.monitor.zkaps_redeemed.connect(lambda _: self.backup_zkaps())
-=======
+
     def converted_batch_size(self, value: Optional[int]) -> float:
         """
         Compute an effective batch size for the given raw batch size which
@@ -49,7 +48,6 @@
         if value < 10:
             return round(value * self.zkap_unit_multiplier, 3)
         return round(value * self.zkap_unit_multiplier, 2)
->>>>>>> 624f11e8
 
     @inlineCallbacks
     def _request(
