--- conflicted
+++ resolved
@@ -877,15 +877,10 @@
             )
         data = backups.get(folder_name, {})
         upload_dircap = data.get("upload_dircap")
-<<<<<<< HEAD
-        personal_dmd = yield self.gateway.get_readonly_cap(upload_dircap)
-        yield self.add_folder(local_path, randstr(8), name=folder_name)  # XXX
-=======
         if upload_dircap is None:
             raise ValueError("Upload directory cap missing from folder backup")
         personal_dmd = await self.gateway.diminish(upload_dircap)
         await self.add_folder(local_path, randstr(8), name=folder_name)  # XXX
->>>>>>> f589c2c2
         author = f"Restored-{datetime.now().isoformat()}"
         await self.add_participant(folder_name, author, personal_dmd)
         logging.debug('Successfully restored "%s" Magic-Folder', folder_name)
