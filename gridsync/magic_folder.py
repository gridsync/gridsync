--- conflicted
+++ resolved
@@ -880,25 +880,14 @@
                 f"Error restoring folder {folder_name}; could not read backups"
             )
         data = backups.get(folder_name, {})
-<<<<<<< HEAD
-        upload_dircap = data.get("upload_dircap")
+        upload_dircap = writeable_directory_from_string(
+            data.get("upload_dircap")
+        )
         if upload_dircap is None:
             raise ValueError("Upload directory cap missing from folder backup")
-        personal_dmd = await self.gateway.diminish(upload_dircap)
+        personal_dmd = upload_dircap.reader
         await self.add_folder(local_path, randstr(8), name=folder_name)  # XXX
         author = f"Restored-{datetime.now().isoformat()}"
         await self.add_participant(folder_name, author, personal_dmd)
-=======
-        upload_dircap = writeable_directory_from_string(
-            data.get("upload_dircap")
-        )
-
-        personal_dmd = upload_dircap.reader
-        yield self.add_folder(local_path, randstr(8), name=folder_name)  # XXX
-        author = f"Restored-{datetime.now().isoformat()}"
-        yield self.add_participant(
-            folder_name, author, danger_real_capability_string(personal_dmd)
-        )
->>>>>>> fba4e9f2
         logging.debug('Successfully restored "%s" Magic-Folder', folder_name)
         await self.poll(folder_name)