# -*- coding: utf-8 -*-

import base64
import logging as log
import os
import shutil
import sys
from binascii import Error
from typing import Optional
from urllib.parse import urlparse

import treq
from atomicwrites import atomic_write
from qtpy.QtCore import QObject, Qt, Signal
from qtpy.QtWidgets import QInputDialog, QLineEdit, QMessageBox, QWidget
from tahoe_capabilities import danger_real_capability_string
from twisted.internet import reactor
from twisted.internet.defer import Deferred

from gridsync import APP_NAME, config_dir, resource
from gridsync.config import Config
from gridsync.errors import AbortedByUserError, TorError, UpgradeRequiredError
from gridsync.msg import error
from gridsync.tahoe import Tahoe
from gridsync.tor import get_tor, get_tor_with_prompt, tor_required
<<<<<<< HEAD
=======
from gridsync.types import JSON, TwistedDeferred
from gridsync.util import to_deferred
>>>>>>> fba4e9f2
from gridsync.zkapauthorizer import PLUGIN_NAME as ZKAPAUTHZ_PLUGIN_NAME


def is_onion_grid(settings: dict) -> bool:
    furls = []
    introducer = settings.get("introducer")
    if introducer:
        furls.append(introducer)
    servers = settings.get("storage")
    if servers:
        for data in servers.values():
            if "anonymous-storage-FURL" in data:
                furls.append(data.get("anonymous-storage-FURL"))
    for furl in furls:
        if tor_required(furl):
            return True
    return False


def is_zkap_grid(settings: dict) -> tuple[bool, set]:
    hosts = set()
    url = settings.get("zkap_payment_url_root")
    if url:
        hosts.add(urlparse(url).hostname)
    zkapauthz = False
    storage_servers = settings.get("storage")
    if storage_servers:
        for data in storage_servers.values():
            storage_options = data.get("storage-options")
            if not storage_options:
                continue
            for group in storage_options:
                if group.get("name") == ZKAPAUTHZ_PLUGIN_NAME:
                    zkapauthz = True
                url = group.get("ristretto-issuer-root-url")
                if url:
                    hosts.add(urlparse(url).hostname)
    if zkapauthz or hosts:
        return (True, hosts)
    return (False, hosts)


def prompt_for_leaky_tor(
    grid_name: str, hosts: set, parent: Optional[QWidget] = None
) -> bool:
    msgbox = QMessageBox(parent)
    msgbox.setWindowModality(Qt.ApplicationModal)
    msgbox.setIcon(QMessageBox.Warning)
    title = "WARNING: Possible anonymity-leak ahead!"
    hosts_list = ""
    for host in hosts:
        hosts_list += f"<p><b>{host}</b>"
    text = (
        f"The <i>{grid_name}</i> grid requires the use of Zero-Knowledge "
        "Access Passes (ZKAPs), however, the Tahoe-LAFS ZKAPAuthorizer "
        "plugin that is used to redeem ZKAPs does not currently support "
        "tunneling its connections over Tor.<p>"
        "With Tor enabled, your local IP address will continue to be "
        f"concealed from the storage servers that comprise the {grid_name} "
        "grid, however, without taking any further precautions, the act of "
        "purchasing or reedeming ZKAPs will expose your IP address to the "
        f"following hosts, at minimum:{hosts_list}<p>"
    )
    if sys.platform == "darwin":
        msgbox.setText(title)
        msgbox.setInformativeText(text)
    else:
        msgbox.setWindowTitle(title)
        msgbox.setText(text)
    ok = msgbox.addButton("Continue with Tor enabled", QMessageBox.AcceptRole)
    msgbox.addButton(QMessageBox.Abort)
    msgbox.exec_()
    if msgbox.clickedButton() == ok:
        return True
    return False


def prompt_for_grid_name(
    grid_name: str, parent: Optional[QWidget] = None
) -> tuple[str, int]:
    title = "{} - Choose a name".format(APP_NAME)
    label = "Please choose a name for this connection:"
    if grid_name:
        label = (
            '{} is already connected to "{}".\n\n'
            "Please choose a different name for this connection".format(
                APP_NAME, grid_name
            )
        )
    return QInputDialog.getText(
        # According to the Qt5 docs, QInputDialog accepts a null parent:
        # https://doc.qt.io/qt-5/qinputdialog.html#QInputDialog
        parent,  # type: ignore
        title,
        label,
        QLineEdit.Normal,
        grid_name,
    )


def validate_grid(settings: dict, parent: Optional[QWidget] = None) -> dict:
    nickname = settings.get("nickname", "")
    while not nickname:
        nickname, _ = prompt_for_grid_name(nickname, parent)
    nodedir = os.path.join(config_dir, nickname)
    if os.path.isdir(nodedir):
        conflicting_introducer = False
        introducer = settings.get("introducer")
        if introducer:
            config = Config(os.path.join(nodedir, "tahoe.cfg"))
            existing_introducer = config.get("client", "introducer.furl")
            if introducer != existing_introducer:
                conflicting_introducer = True

        conflicting_servers = False
        servers = settings.get("storage")
        if servers:
            existing_servers = Tahoe(nodedir).get_storage_servers()
            if servers != existing_servers:
                conflicting_servers = True

        if conflicting_introducer or conflicting_servers:
            while os.path.isdir(os.path.join(config_dir, nickname)):
                nickname, _ = prompt_for_grid_name(nickname, parent)
    settings["nickname"] = nickname
    return settings


def prompt_for_folder_name(
    folder_name: str, grid_name: str, parent: Optional[QWidget] = None
) -> tuple[str, int]:
    return QInputDialog.getText(
        # According to the Qt5 docs, QInputDialog accepts a null parent:
        # https://doc.qt.io/qt-5/qinputdialog.html#QInputDialog
        parent,  # type: ignore
        "Folder already exists",
        'You already belong to a folder named "{}" on\n'
        "{}; Please choose a different name.".format(folder_name, grid_name),
        QLineEdit.Normal,
        folder_name,
    )


def validate_folders(
    settings: dict, known_gateways: list, parent: Optional[QWidget] = None
) -> dict:
    gateway = None
    if known_gateways:
        for gw in known_gateways:
            if gw.name == settings["nickname"]:
                gateway = gw
    if not gateway:
        return settings
    for folder, data in settings["magic-folders"].copy().items():
        target = folder
        while gateway.magic_folder.folder_exists(target):
            target, ok = prompt_for_folder_name(target, gateway.name, parent)
            if not ok:  # User clicked "Cancel"; skip this folder
                del settings["magic-folders"][folder]
                continue
            if not target:
                target = folder
            elif (
                not gateway.magic_folder.folder_exists(target)
                and target not in settings["magic-folders"]
            ):
                settings["magic-folders"][target] = data
                del settings["magic-folders"][folder]
    return settings


def validate_settings(
    settings: dict,
    known_gateways: list,
    parent: Optional[QWidget] = None,
    from_wormhole: bool = True,
) -> dict:
    if from_wormhole and "rootcap" in settings:
        del settings["rootcap"]
    if from_wormhole and "convergence" in settings:
        del settings["convergence"]
    settings = validate_grid(settings, parent)
    if "magic-folders" in settings:
        settings = validate_folders(settings, known_gateways, parent)
    return settings


class SetupRunner(QObject):

    grid_already_joined = Signal(str)
    update_progress = Signal(str)
    client_started = Signal(object)
    joined_folders = Signal(list)
    got_icon = Signal(str)
    done = Signal(object)

    def __init__(self, known_gateways: list, use_tor: bool = False) -> None:
        super().__init__()
        self.known_gateways = known_gateways
        self.use_tor = use_tor
        self.gateway = Tahoe()

    def get_gateway(self, introducer: str, servers: dict) -> Optional[Tahoe]:
        if not self.known_gateways:
            return None
        for gateway in self.known_gateways:
            target_introducer = gateway.config_get("client", "introducer.furl")
            if introducer and introducer == target_introducer:
                return gateway
            target_servers = gateway.get_storage_servers()
            if servers and servers == target_servers:
                return gateway
        return None

    def calculate_total_steps(self, settings: dict) -> int:
        steps = 1  # done
        if not self.get_gateway(
            settings.get("introducer", ""), settings.get("storage", {})
        ):
            steps += 4  # create, start, await_ready, rootcap
        if (
            "zkap_unit_name" in settings
            or "zkap_unit_multiplier" in settings
            or "zkap_payment_url_root" in settings
        ):
            # "starting", "downloading", "verifying", "success"
            steps += 4
        folders = settings.get("magic-folders")
        if folders:
            steps += len(folders)  # join
        return steps

    def decode_icon(self, s: str, dest: str) -> None:
        with atomic_write(dest, mode="wb", overwrite=True) as f:
            try:
                f.write(base64.b64decode(s))
            except (Error, TypeError):
                return
        self.got_icon.emit(dest)

    async def fetch_icon(self, url: str, dest: str) -> None:
        agent = None
        if self.use_tor:
            tor = await get_tor(reactor)
            if not tor:
                raise TorError("Could not connect to a running Tor daemon")
            agent = tor.web_agent()
        resp = await treq.get(url, agent=agent)
        if resp.code == 200:
            content = await treq.content(resp)
            log.debug("Received %i bytes", len(content))
            with atomic_write(dest, mode="wb", overwrite=True) as f:
                f.write(content)
            self.got_icon.emit(dest)
        else:
            log.warning("Error fetching service icon: %i", resp.code)

    async def join_grid(  # noqa: max-complexity=14 XXX
        self, settings: dict
    ) -> None:
        nickname = settings["nickname"]
        if self.use_tor:
            msg = "Connecting to {} via Tor...".format(nickname)
        else:
            msg = "Connecting to {}...".format(nickname)
        self.update_progress.emit(msg)

        icon_path = None
        if nickname in ("Least Authority S4", "HRO Cloud"):
            icon_path = resource("leastauthority.com.icon")
            self.got_icon.emit(icon_path)
        elif "icon_base64" in settings:
            icon_path = os.path.join(config_dir, ".icon.tmp")
            self.decode_icon(settings["icon_base64"], icon_path)
        elif "icon_url" in settings:
            # A temporary(?) measure to get around the performance issues
            # observed when transferring a base64-encoded icon through Least
            # Authority's wormhole server. Hopefully this will go away.. See:
            # https://github.com/LeastAuthority/leastauthority.com/issues/539
            log.debug("Fetching service icon from %s...", settings["icon_url"])
            icon_path = os.path.join(config_dir, ".icon.tmp")
            try:
                # It's probably not worth cancelling or holding-up the setup
                # process if fetching/writing the icon fails (particularly
                # if doing so would require the user to get a new invite code)
                # so just log a warning for now if something goes wrong...
                await self.fetch_icon(settings["icon_url"], icon_path)
            except Exception as e:  # pylint: disable=broad-except
                log.warning("Error fetching service icon: %s", str(e))

        nodedir = os.path.join(config_dir, nickname)
        self.gateway = Tahoe(nodedir)
        await Deferred.fromCoroutine(self.gateway.create_client(settings))

        self.gateway.save_settings(settings)

        if icon_path:
            try:
                shutil.copy(icon_path, os.path.join(nodedir, "icon"))
            except OSError as err:
                log.warning("Error copying icon file: %s", str(err))
        if "icon_url" in settings:
            try:
                with atomic_write(
                    os.path.join(nodedir, "icon.url"), mode="w", overwrite=True
                ) as f:
                    f.write(settings["icon_url"])
            except OSError as err:
                log.warning("Error writing icon url to file: %s", str(err))

        self.update_progress.emit(msg)
        await self.gateway.start()
        self.client_started.emit(self.gateway)
        self.update_progress.emit(msg)
        await self.gateway.await_ready()

<<<<<<< HEAD
    async def ensure_recovery(self, settings: dict) -> None:
=======
    @to_deferred
    async def ensure_recovery(self, settings: dict[str, JSON]) -> None:
>>>>>>> fba4e9f2
        zkapauthz, _ = is_zkap_grid(settings)
        if settings.get("rootcap"):
            self.update_progress.emit("Restoring from Recovery Key...")
            self.gateway.save_settings(settings)  # XXX Unnecessary?
            if zkapauthz:

                def status_updated(stage: str, failure_reason: str) -> None:
                    # From https://github.com/PrivateStorageio/ZKAPAuthorizer/
                    # blob/129fdf1c1a73089da796032f06320fe17f69d711/src/
                    # _zkapauthorizer/recover.py#L35
                    stages = {
                        "started": "ZKAPs recovery started",
                        "inspect_replica": "Inspecting ZKAPs replica",
                        "downloading": "Downloading ZKAPs",
                        "importing": "Importing ZKAPs",
                        "succeeded": "Successfully restored ZKAPs",
                    }
                    if failure_reason is None:
                        humanized_stage = stages.get(stage, stage.title())
                        self.update_progress.emit(humanized_stage)
                    else:
                        self.update_progress.emit(
                            f"Recovery failed: {failure_reason}"
                        )
                        error(
                            None, "Error restoring ZKAPs", str(failure_reason)
                        )

                zkapauthorizer = self.gateway.zkapauthorizer
                snapshot_exists = await zkapauthorizer.snapshot_exists()
                if snapshot_exists:
                    # `restore_zkaps` will hang forever if no snapshot exists
                    log.debug("Restoring ZKAPs from backup...")
                    await zkapauthorizer.restore_zkaps(status_updated)
                else:
                    log.warning("No ZKAPs backup found")
        elif zkapauthz:
            self.update_progress.emit("Connecting...")
        else:
            self.update_progress.emit("Generating Recovery Key...")
            try:
<<<<<<< HEAD
                settings["rootcap"] = await self.gateway.create_rootcap()
            except OSError:  # XXX Rootcap file already exists
                pass
            self.gateway.save_settings(settings)
            settings_cap = await self.gateway.upload(
                os.path.join(self.gateway.nodedir, "private", "settings.json")
            )
            await self.gateway.link(
                self.gateway.get_rootcap(), "settings.json", settings_cap
            )
=======
                settings["rootcap"] = danger_real_capability_string(
                    (await self.gateway.create_rootcap())
                )
            except OSError:  # XXX Rootcap file already exists
                pass
            rootcap = self.gateway.get_rootcap()
            if rootcap is not None:
                self.gateway.save_settings(settings)
                settings_cap = await self.gateway.upload(
                    os.path.join(
                        self.gateway.nodedir, "private", "settings.json"
                    )
                )
                await self.gateway.link(
                    danger_real_capability_string(rootcap),
                    "settings.json",
                    settings_cap,
                )
>>>>>>> fba4e9f2

    async def join_folders(self, folders_data: dict) -> None:
        folders = []
        for folder, data in folders_data.items():
            self.update_progress.emit('Joining folder "{}"...'.format(folder))
            collective, personal = data["code"].split("+")
<<<<<<< HEAD
            await self.gateway.link(
                self.gateway.get_rootcap(),
                folder + " (collective)",
                collective,
            )
            await self.gateway.link(
                self.gateway.get_rootcap(), folder + " (personal)", personal
=======
            rootcap = self.gateway.get_rootcap()
            assert rootcap is not None
            yield self.gateway.link(
                danger_real_capability_string(rootcap),
                folder + " (collective)",
                collective,
            )
            yield self.gateway.link(
                danger_real_capability_string(rootcap),
                folder + " (personal)",
                personal,
>>>>>>> fba4e9f2
            )
            folders.append(folder)
        if folders:
            self.joined_folders.emit(folders)

    async def run(self, settings: dict) -> None:
        if "version" in settings and int(settings["version"]) > 2:
            raise UpgradeRequiredError

        nickname = settings.get("nickname", "")

        if self.use_tor or "hide-ip" in settings or is_onion_grid(settings):
            settings["hide-ip"] = True
            self.use_tor = True
            tor = await get_tor_with_prompt(reactor)
            if not tor:
                raise TorError("Could not connect to a running Tor daemon")

            zkap_grid, hosts = is_zkap_grid(settings)
            if zkap_grid:
                permission_granted = prompt_for_leaky_tor(nickname, hosts)
                if not permission_granted:
                    raise AbortedByUserError("The user aborted the operation")

        gateway = self.get_gateway(
            settings.get("introducer", ""), settings.get("storage", {})
        )
        if gateway:
            self.gateway = gateway
        folders_data = settings.get("magic-folders")
        if not gateway:
            await self.join_grid(settings)
            await self.ensure_recovery(settings)
        elif not folders_data:
            self.grid_already_joined.emit(nickname)
        if folders_data:
            await self.join_folders(folders_data)

        self.update_progress.emit("Done!")
        self.done.emit(self.gateway)<|MERGE_RESOLUTION|>--- conflicted
+++ resolved
@@ -23,11 +23,8 @@
 from gridsync.msg import error
 from gridsync.tahoe import Tahoe
 from gridsync.tor import get_tor, get_tor_with_prompt, tor_required
-<<<<<<< HEAD
-=======
 from gridsync.types import JSON, TwistedDeferred
 from gridsync.util import to_deferred
->>>>>>> fba4e9f2
 from gridsync.zkapauthorizer import PLUGIN_NAME as ZKAPAUTHZ_PLUGIN_NAME
 
 
@@ -344,12 +341,8 @@
         self.update_progress.emit(msg)
         await self.gateway.await_ready()
 
-<<<<<<< HEAD
-    async def ensure_recovery(self, settings: dict) -> None:
-=======
     @to_deferred
     async def ensure_recovery(self, settings: dict[str, JSON]) -> None:
->>>>>>> fba4e9f2
         zkapauthz, _ = is_zkap_grid(settings)
         if settings.get("rootcap"):
             self.update_progress.emit("Restoring from Recovery Key...")
@@ -391,18 +384,6 @@
         else:
             self.update_progress.emit("Generating Recovery Key...")
             try:
-<<<<<<< HEAD
-                settings["rootcap"] = await self.gateway.create_rootcap()
-            except OSError:  # XXX Rootcap file already exists
-                pass
-            self.gateway.save_settings(settings)
-            settings_cap = await self.gateway.upload(
-                os.path.join(self.gateway.nodedir, "private", "settings.json")
-            )
-            await self.gateway.link(
-                self.gateway.get_rootcap(), "settings.json", settings_cap
-            )
-=======
                 settings["rootcap"] = danger_real_capability_string(
                     (await self.gateway.create_rootcap())
                 )
@@ -421,34 +402,23 @@
                     "settings.json",
                     settings_cap,
                 )
->>>>>>> fba4e9f2
 
     async def join_folders(self, folders_data: dict) -> None:
         folders = []
         for folder, data in folders_data.items():
             self.update_progress.emit('Joining folder "{}"...'.format(folder))
             collective, personal = data["code"].split("+")
-<<<<<<< HEAD
+            rootcap = self.gateway.get_rootcap()
+            assert rootcap is not None
             await self.gateway.link(
-                self.gateway.get_rootcap(),
+                danger_real_capability_string(rootcap),
                 folder + " (collective)",
                 collective,
             )
             await self.gateway.link(
-                self.gateway.get_rootcap(), folder + " (personal)", personal
-=======
-            rootcap = self.gateway.get_rootcap()
-            assert rootcap is not None
-            yield self.gateway.link(
-                danger_real_capability_string(rootcap),
-                folder + " (collective)",
-                collective,
-            )
-            yield self.gateway.link(
                 danger_real_capability_string(rootcap),
                 folder + " (personal)",
                 personal,
->>>>>>> fba4e9f2
             )
             folders.append(folder)
         if folders:
