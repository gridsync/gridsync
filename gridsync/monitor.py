--- conflicted
+++ resolved
@@ -1,18 +1,11 @@
 # -*- coding: utf-8 -*-
 
-<<<<<<< HEAD
+import logging
+import time
 from collections import defaultdict
 from datetime import datetime
-=======
->>>>>>> bdeddcf5
-import logging
 from pathlib import Path
-import time
-<<<<<<< HEAD
 from typing import List
-=======
-from collections import defaultdict
->>>>>>> bdeddcf5
 
 from PyQt5.QtCore import QObject, pyqtSignal
 from twisted.internet.defer import inlineCallbacks
