--- conflicted
+++ resolved
@@ -1,128 +1,124 @@
-::
-:: This script assumes that the following dependencies have been installed:
-::
-::  1) Git <https://git-scm.com/download/win>
-::
-::  2) Python 2.7 <https://www.python.org>
-::
-::  3) Python 3.7 <https://www.python.org>
-::      -Select "Add Python 3.7 to PATH" option during install
-::      -On Windows Server 2012, if installation fails, try installing update "KB2919355". See https://bugs.python.org/issue29583
-::
-::  4) Microsoft Visual C++ Compiler for Python 2.7 <https://aka.ms/vcpython27>
-::
-::  5) Microsoft .NET Framework Dev Pack <https://aka.ms/dotnet-download>
-::
-::  6) Microsoft Visual C++ Build Tools 2015 <https://aka.ms/buildtools>
-::      -Select "Windows 8.1 SDK" and "Windows 10 SDK" options during install
-::
-::  7) Inno Setup <http://www.jrsoftware.org/isinfo.php>
-::
-
-@echo off
-
-if defined APPVEYOR (
-    if "%PYTHON_ARCH%" == "64" (
-        set PYTHON2=C:\Python27-x64\python.exe
-    ) else (
-        set PYTHON2=C:\Python27\python.exe
-    )
-    set PYTHON3=%PYTHON%\python.exe
-) else (
-    set PYTHON2=py -2.7
-    set PYTHON3=py -3
-)
-
-if "%1"=="clean" call :clean
-if "%1"=="test" call :test
-if "%1"=="frozen-tahoe" call :frozen-tahoe
-if "%1"=="pyinstaller" call :pyinstaller
-if "%1"=="installer" call :installer
-if "%1"=="vagrant-linux" call :vagrant-linux
-if "%1"=="vagrant-macos" call :vagrant-macos
-if "%1"=="vagrant-windows" call :vagrant-windows
-if "%1"=="all" call :all
-if "%1"=="" call :all
-goto :eof
-
-:clean
-call rmdir /s /q .\build
-call rmdir /s /q .\dist
-call rmdir /s /q .\.eggs
-call rmdir /s /q .\.cache
-call rmdir /s /q .\.tox
-call rmdir /s /q .\htmlcov
-call del .\.coverage
-goto :eof
-
-:test
-call %PYTHON3% -m tox || exit /b 1
-goto :eof
-
-:frozen-tahoe
-call %PYTHON2% -m pip install --upgrade setuptools pip virtualenv
-call %PYTHON2% -m virtualenv --clear .\build\venv-tahoe
-call .\build\venv-tahoe\Scripts\activate
-call python -m pip install --upgrade setuptools pip
-call git clone https://github.com/tahoe-lafs/tahoe-lafs.git .\build\tahoe-lafs
-call pushd .\build\tahoe-lafs
-<<<<<<< HEAD
-call git checkout 09f8fa174bac34e2f1bad66cf9b61534d4df99a8
-call copy ..\..\misc\storage_client.py.patch .
-call git apply storage_client.py.patch
-=======
-call git checkout 66cc6e3b764e93f0ec817751783147d55c31b92b
->>>>>>> 0dc38ff1
-call python setup.py update_version
-call python -m pip install -r ..\..\requirements\tahoe-lafs.txt
-call python -m pip install .
-call python -m pip install git+https://github.com/LeastAuthority/python-challenge-bypass-ristretto
-call python -m pip install git+https://github.com/PrivateStorageio/ZKAPAuthorizer
-call python -m pip install -r ..\..\requirements\pyinstaller.txt
-call python -m pip list
-call copy ..\..\misc\tahoe.spec pyinstaller.spec
-call set PYTHONHASHSEED=1
-call pyinstaller pyinstaller.spec
-call set PYTHONHASHSEED=
-call mkdir dist\Tahoe-LAFS\challenge_bypass_ristretto
-call copy ..\venv-tahoe\Lib\site-packages\challenge_bypass_ristretto\*.pyd dist\Tahoe-LAFS\challenge_bypass_ristretto\
-call move dist ..\..
-call popd
-call deactivate
-goto :eof
-
-:pyinstaller
-if not exist ".\dist\Tahoe-LAFS" call :frozen-tahoe
-%PYTHON3% -m tox -e pyinstaller
-goto :eof
-
-:installer
-call copy misc\InnoSetup5.iss .
-call copy misc\InnoSetup6.iss .
-call "C:\Program Files (x86)\Inno Setup 6\ISCC.exe" .\InnoSetup6.iss || "C:\Program Files (x86)\Inno Setup 5\ISCC.exe" .\InnoSetup5.iss
-goto :eof
-
-:vagrant-linux
-call pushd .\vagrantfiles\linux
-call vagrant up
-call popd
-goto :eof
-
-:vagrant-macos
-call pushd .\vagrantfiles\macos
-call vagrant up
-call popd
-goto :eof
-
-:vagrant-windows
-call del .\vagrantfiles\GridsyncSource.zip & py -3 .\scripts\make_source_zip.py . .\vagrantfiles\windows\GridsyncSource.zip
-call pushd .\vagrantfiles\windows
-call vagrant up
-call popd
-goto :eof
-
-:all
-call :pyinstaller
-call :installer
-call %PYTHON3% .\scripts\sha256sum.py .\dist\*.*
-goto :eof
+::
+:: This script assumes that the following dependencies have been installed:
+::
+::  1) Git <https://git-scm.com/download/win>
+::
+::  2) Python 2.7 <https://www.python.org>
+::
+::  3) Python 3.7 <https://www.python.org>
+::      -Select "Add Python 3.7 to PATH" option during install
+::      -On Windows Server 2012, if installation fails, try installing update "KB2919355". See https://bugs.python.org/issue29583
+::
+::  4) Microsoft Visual C++ Compiler for Python 2.7 <https://aka.ms/vcpython27>
+::
+::  5) Microsoft .NET Framework Dev Pack <https://aka.ms/dotnet-download>
+::
+::  6) Microsoft Visual C++ Build Tools 2015 <https://aka.ms/buildtools>
+::      -Select "Windows 8.1 SDK" and "Windows 10 SDK" options during install
+::
+::  7) Inno Setup <http://www.jrsoftware.org/isinfo.php>
+::
+
+@echo off
+
+if defined APPVEYOR (
+    if "%PYTHON_ARCH%" == "64" (
+        set PYTHON2=C:\Python27-x64\python.exe
+    ) else (
+        set PYTHON2=C:\Python27\python.exe
+    )
+    set PYTHON3=%PYTHON%\python.exe
+) else (
+    set PYTHON2=py -2.7
+    set PYTHON3=py -3
+)
+
+if "%1"=="clean" call :clean
+if "%1"=="test" call :test
+if "%1"=="frozen-tahoe" call :frozen-tahoe
+if "%1"=="pyinstaller" call :pyinstaller
+if "%1"=="installer" call :installer
+if "%1"=="vagrant-linux" call :vagrant-linux
+if "%1"=="vagrant-macos" call :vagrant-macos
+if "%1"=="vagrant-windows" call :vagrant-windows
+if "%1"=="all" call :all
+if "%1"=="" call :all
+goto :eof
+
+:clean
+call rmdir /s /q .\build
+call rmdir /s /q .\dist
+call rmdir /s /q .\.eggs
+call rmdir /s /q .\.cache
+call rmdir /s /q .\.tox
+call rmdir /s /q .\htmlcov
+call del .\.coverage
+goto :eof
+
+:test
+call %PYTHON3% -m tox || exit /b 1
+goto :eof
+
+:frozen-tahoe
+call %PYTHON2% -m pip install --upgrade setuptools pip virtualenv
+call %PYTHON2% -m virtualenv --clear .\build\venv-tahoe
+call .\build\venv-tahoe\Scripts\activate
+call python -m pip install --upgrade setuptools pip
+call git clone https://github.com/tahoe-lafs/tahoe-lafs.git .\build\tahoe-lafs
+call pushd .\build\tahoe-lafs
+call git checkout 66cc6e3b764e93f0ec817751783147d55c31b92b
+call copy ..\..\misc\storage_client.py.patch .
+call git apply storage_client.py.patch
+call python setup.py update_version
+call python -m pip install -r ..\..\requirements\tahoe-lafs.txt
+call python -m pip install .
+call python -m pip install git+https://github.com/LeastAuthority/python-challenge-bypass-ristretto
+call python -m pip install git+https://github.com/PrivateStorageio/ZKAPAuthorizer
+call python -m pip install -r ..\..\requirements\pyinstaller.txt
+call python -m pip list
+call copy ..\..\misc\tahoe.spec pyinstaller.spec
+call set PYTHONHASHSEED=1
+call pyinstaller pyinstaller.spec
+call set PYTHONHASHSEED=
+call mkdir dist\Tahoe-LAFS\challenge_bypass_ristretto
+call copy ..\venv-tahoe\Lib\site-packages\challenge_bypass_ristretto\*.pyd dist\Tahoe-LAFS\challenge_bypass_ristretto\
+call move dist ..\..
+call popd
+call deactivate
+goto :eof
+
+:pyinstaller
+if not exist ".\dist\Tahoe-LAFS" call :frozen-tahoe
+%PYTHON3% -m tox -e pyinstaller
+goto :eof
+
+:installer
+call copy misc\InnoSetup5.iss .
+call copy misc\InnoSetup6.iss .
+call "C:\Program Files (x86)\Inno Setup 6\ISCC.exe" .\InnoSetup6.iss || "C:\Program Files (x86)\Inno Setup 5\ISCC.exe" .\InnoSetup5.iss
+goto :eof
+
+:vagrant-linux
+call pushd .\vagrantfiles\linux
+call vagrant up
+call popd
+goto :eof
+
+:vagrant-macos
+call pushd .\vagrantfiles\macos
+call vagrant up
+call popd
+goto :eof
+
+:vagrant-windows
+call del .\vagrantfiles\GridsyncSource.zip & py -3 .\scripts\make_source_zip.py . .\vagrantfiles\windows\GridsyncSource.zip
+call pushd .\vagrantfiles\windows
+call vagrant up
+call popd
+goto :eof
+
+:all
+call :pyinstaller
+call :installer
+call %PYTHON3% .\scripts\sha256sum.py .\dist\*.*
+goto :eof