choco install -y --no-progress --require-checksums git
choco install -y --no-progress --require-checksums python2
choco install -y --no-progress --require-checksums vcpython27
<<<<<<< HEAD
choco install -y --no-progress --require-checksums -m python3 --version 3.9.1
choco install -y --no-progress --require-checksums -m python3 --version 3.8.6
=======
choco install -y --no-progress --require-checksums -m python3 --version 3.8.8
>>>>>>> d86f8348
choco install -y --no-progress --require-checksums -m python3 --version 3.7.9
choco install -y --no-progress --require-checksums -m python3 --version 3.6.8
choco install -y --no-progress --require-checksums visualcpp-build-tools
choco install -y --no-progress --require-checksums innosetup
choco install -y --no-progress --require-checksums rust-ms
py -2 -m pip install --upgrade setuptools pip
py -3 -m pip install --upgrade setuptools pip tox<|MERGE_RESOLUTION|>--- conflicted
+++ resolved
@@ -1,12 +1,8 @@
 choco install -y --no-progress --require-checksums git
 choco install -y --no-progress --require-checksums python2
 choco install -y --no-progress --require-checksums vcpython27
-<<<<<<< HEAD
 choco install -y --no-progress --require-checksums -m python3 --version 3.9.1
-choco install -y --no-progress --require-checksums -m python3 --version 3.8.6
-=======
 choco install -y --no-progress --require-checksums -m python3 --version 3.8.8
->>>>>>> d86f8348
 choco install -y --no-progress --require-checksums -m python3 --version 3.7.9
 choco install -y --no-progress --require-checksums -m python3 --version 3.6.8
 choco install -y --no-progress --require-checksums visualcpp-build-tools
