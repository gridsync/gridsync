choco install -y --no-progress --require-checksums git
<<<<<<< HEAD
choco install -y --no-progress --require-checksums -m python3 --version 3.9.13
choco install -y --no-progress --require-checksums -m python3 --version 3.10.8
choco install -y --no-progress --require-checksums -m python3 --version 3.11.0
=======
choco install -y --no-progress --require-checksums -m python3 --version 3.10.6
>>>>>>> 4aa2c45d
choco install -y --no-progress --require-checksums visualcpp-build-tools
choco install -y --no-progress --require-checksums innosetup
refreshenv
py -3 -m pip install --upgrade setuptools pip tox diffoscope
git config --global core.autocrlf false
reg add "HKLM\SYSTEM\CurrentControlSet\Control\FileSystem" /v LongPathsEnabled /t REG_DWORD /d 1 /f<|MERGE_RESOLUTION|>--- conflicted
+++ resolved
@@ -1,11 +1,6 @@
 choco install -y --no-progress --require-checksums git
-<<<<<<< HEAD
-choco install -y --no-progress --require-checksums -m python3 --version 3.9.13
 choco install -y --no-progress --require-checksums -m python3 --version 3.10.8
 choco install -y --no-progress --require-checksums -m python3 --version 3.11.0
-=======
-choco install -y --no-progress --require-checksums -m python3 --version 3.10.6
->>>>>>> 4aa2c45d
 choco install -y --no-progress --require-checksums visualcpp-build-tools
 choco install -y --no-progress --require-checksums innosetup
 refreshenv
