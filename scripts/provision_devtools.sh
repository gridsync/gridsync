--- conflicted
+++ resolved
@@ -42,10 +42,6 @@
 
 . "$SHELLRC"
 
-<<<<<<< HEAD
-pyenv install --skip-existing 3.9.16
-=======
->>>>>>> 4aa2c45d
 if [ "$(awk -F= '$1=="PRETTY_NAME" { print $2 ;}' /etc/os-release)" = '"CentOS Linux 7 (Core)"' ]; then
     export CPPFLAGS="-I/usr/include/openssl11"
     export LDFLAGS="-L/usr/lib64/openssl11"
@@ -53,11 +49,7 @@
 pyenv install --skip-existing 3.10.10
 pyenv install --skip-existing 3.11.2
 pyenv rehash
-<<<<<<< HEAD
-pyenv global 3.11.2 3.10.10 3.9.16
-=======
-pyenv global 3.10.6
->>>>>>> 4aa2c45d
+pyenv global 3.11.2 3.10.10
 pyenv versions
 
 python3 -m pip install --upgrade setuptools pip tox diffoscope