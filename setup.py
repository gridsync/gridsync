--- conflicted
+++ resolved
@@ -69,11 +69,7 @@
     url=metadata["url"],
     license=metadata["license"],
     keywords="gridsync tahoe-lafs tahoe lafs allmydata-tahoe magic-wormhole",
-<<<<<<< HEAD
-    python_requires=">=3.9, <3.12",
-=======
-    python_requires=">=3.10, <3.11",
->>>>>>> 4aa2c45d
+    python_requires=">=3.10, <3.12",
     classifiers=[
         "Development Status :: 4 - Beta",
         "Environment :: MacOS X",
